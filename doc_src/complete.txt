--- conflicted
+++ resolved
@@ -3,11 +3,8 @@
 \subsection complete-synopsis Synopsis
 \fish{synopsis}
 complete ( -c | --command | -p | --path ) COMMAND
-<<<<<<< HEAD
         [( -g | --signature) SIGNATURE]
-=======
         [( -e | --erase )]
->>>>>>> 9badc2dc
         [( -s | --short-option ) SHORT_OPTION]
         [( -l | --long-option | -o | --old-option ) LONG_OPTION]
         [( -f | --no-files )]
