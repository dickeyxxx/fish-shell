--- conflicted
+++ resolved
@@ -371,13 +371,10 @@
 /* End PBXCopyFilesBuildPhase section */
 
 /* Begin PBXFileReference section */
-<<<<<<< HEAD
+		4E142D731B56B5D7008783C8 /* config.h */ = {isa = PBXFileReference; fileEncoding = 4; lastKnownFileType = sourcecode.c.h; name = config.h; path = ../osx/config.h; sourceTree = "<group>"; };
 		D007690B19899E4000CA4627 /* docopt_fish_grammar.h */ = {isa = PBXFileReference; lastKnownFileType = sourcecode.c.h; path = docopt_fish_grammar.h; sourceTree = "<group>"; };
 		D007690C19899E4400CA4627 /* docopt_fish_parse_tree.cpp */ = {isa = PBXFileReference; fileEncoding = 4; lastKnownFileType = sourcecode.cpp.cpp; path = docopt_fish_parse_tree.cpp; sourceTree = "<group>"; };
 		D007690E19899E4F00CA4627 /* docopt_fish_types.h */ = {isa = PBXFileReference; lastKnownFileType = sourcecode.c.h; path = docopt_fish_types.h; sourceTree = "<group>"; };
-=======
-		4E142D731B56B5D7008783C8 /* config.h */ = {isa = PBXFileReference; fileEncoding = 4; lastKnownFileType = sourcecode.c.h; name = config.h; path = ../osx/config.h; sourceTree = "<group>"; };
->>>>>>> e119634f
 		D00769421990137800CA4627 /* fish_tests */ = {isa = PBXFileReference; explicitFileType = "compiled.mach-o.executable"; includeInIndex = 0; path = fish_tests; sourceTree = BUILT_PRODUCTS_DIR; };
 		D00F63F019137E9D00FCCDEC /* fish_version.cpp */ = {isa = PBXFileReference; fileEncoding = 4; lastKnownFileType = sourcecode.cpp.cpp; path = fish_version.cpp; sourceTree = "<group>"; };
 		D01A2D23169B730A00767098 /* man1 */ = {isa = PBXFileReference; lastKnownFileType = text; name = man1; path = pages_for_manpath/man1; sourceTree = BUILT_PRODUCTS_DIR; };
@@ -488,7 +485,7 @@
 		D0C9A729197444E40006BE78 /* docopt_fish.cpp */ = {isa = PBXFileReference; fileEncoding = 4; lastKnownFileType = sourcecode.cpp.cpp; path = docopt_fish.cpp; sourceTree = "<group>"; };
 		D0C9A72A197444E40006BE78 /* docopt_fish.h */ = {isa = PBXFileReference; fileEncoding = 4; lastKnownFileType = sourcecode.c.h; path = docopt_fish.h; sourceTree = "<group>"; };
 		D0C9A72C19745B8E0006BE78 /* docopt_registration.cpp */ = {isa = PBXFileReference; fileEncoding = 4; lastKnownFileType = sourcecode.cpp.cpp; path = docopt_registration.cpp; sourceTree = "<group>"; };
-		D0C9A72D19745B8E0006BE78 /* docopt_registration.h */ = {isa = PBXFileReference; fileEncoding = 4; lastKnownFileType = sourcecode.c.h; path = docopt_registration.h; sourceTree = SOURCE_ROOT; };
+		D0C9A72D19745B8E0006BE78 /* docopt_registration.h */ = {isa = PBXFileReference; fileEncoding = 4; lastKnownFileType = sourcecode.c.h; name = docopt_registration.h; path = src/docopt_registration.h; sourceTree = SOURCE_ROOT; };
 		D0CA63F316FC275F00093BD4 /* builtin_printf.cpp */ = {isa = PBXFileReference; lastKnownFileType = sourcecode.cpp.cpp; path = builtin_printf.cpp; sourceTree = "<group>"; };
 		D0CBD580159EE48F0024809C /* config.fish */ = {isa = PBXFileReference; lastKnownFileType = text; name = config.fish; path = share/config.fish; sourceTree = "<group>"; };
 		D0CBD583159EEE010024809C /* Foundation.framework */ = {isa = PBXFileReference; lastKnownFileType = wrapper.framework; name = Foundation.framework; path = System/Library/Frameworks/Foundation.framework; sourceTree = SDKROOT; };
@@ -579,18 +576,6 @@
 			);
 			sourceTree = "<group>";
 		};
-		D0C9A728197444E40006BE78 /* docopt */ = {
-			isa = PBXGroup;
-			children = (
-				D007690B19899E4000CA4627 /* docopt_fish_grammar.h */,
-				D007690C19899E4400CA4627 /* docopt_fish_parse_tree.cpp */,
-				D007690E19899E4F00CA4627 /* docopt_fish_types.h */,
-				D0C9A72A197444E40006BE78 /* docopt_fish.h */,
-				D0C9A729197444E40006BE78 /* docopt_fish.cpp */,
-			);
-			path = docopt;
-			sourceTree = "<group>";
-		};
 		D0D02A8E15983D5F008E62BD /* Libraries */ = {
 			isa = PBXGroup;
 			children = (
@@ -603,13 +588,14 @@
 		D0D02A91159845EF008E62BD /* Sources */ = {
 			isa = PBXGroup;
 			children = (
-<<<<<<< HEAD
-				D0C9A728197444E40006BE78 /* docopt */,
+				D007690C19899E4400CA4627 /* docopt_fish_parse_tree.cpp */,
+				D007690E19899E4F00CA4627 /* docopt_fish_types.h */,
+				D0C9A72A197444E40006BE78 /* docopt_fish.h */,
+				D0C9A729197444E40006BE78 /* docopt_fish.cpp */,
+				D007690B19899E4000CA4627 /* docopt_fish_grammar.h */,
 				D0C9A72D19745B8E0006BE78 /* docopt_registration.h */,
 				D0C9A72C19745B8E0006BE78 /* docopt_registration.cpp */,
-=======
 				4E142D731B56B5D7008783C8 /* config.h */,
->>>>>>> e119634f
 				D0C6FCCB14CFA4B7004CE8AD /* autoload.h */,
 				D0C6FCC914CFA4B0004CE8AD /* autoload.cpp */,
 				D0A0850313B3ACEE0099B651 /* builtin.h */,
