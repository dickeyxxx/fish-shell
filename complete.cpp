--- conflicted
+++ resolved
@@ -2050,59 +2050,42 @@
                 }
                 else
                 {
-                    wcstring current_command_unescape;
-                    if (unescape_string(current_command, &current_command_unescape, UNESCAPE_DEFAULT))
+                    wcstring original_command_unescape;
+                    if (unescape_string(current_command, &original_command_unescape, UNESCAPE_DEFAULT))
                     {
-<<<<<<< HEAD
-                    
-                        // Maybe load this completion
-                        if (! (flags & COMPLETION_REQUEST_AUTOSUGGESTION))
-                        {
-                            ASSERT_IS_MAIN_THREAD();
-                            complete_load(current_command_unescape, true);
-                        }
-                        else
-                        {
-                            /* Maybe load this command (on the main thread) */
-                            if (! completion_autoloader.has_tried_loading(cmd))
-                            {
-                                iothread_perform_on_main(complete_load_no_reload, &current_command_unescape);
-                            }
-                        }
-                    
-                        bool cursor_in_last_arg = (adjusted_pos == pos);
-                        if (completer.complete_from_docopt(current_command_unescape, tree, all_arguments, cmd, cursor_in_last_arg))
-                        {
-                            do_file = false;
-                        }
-                        else
-                        {
-                            wcstring previous_argument_unescape, current_argument_unescape;
-                            if (unescape_string(previous_argument, &previous_argument_unescape, UNESCAPE_DEFAULT) &&
-                                unescape_string(current_argument, &current_argument_unescape, UNESCAPE_INCOMPLETE))
-                            {
-                                do_file = completer.complete_param(current_command_unescape,
-                                                                   previous_argument_unescape,
-                                                                   current_argument_unescape,
-                                                                   !had_ddash);
-                            }
-                        }
+                        wcstring previous_argument_unescape, current_argument_unescape;
+                        bool unescaped_arguments =
+                        unescape_string(previous_argument, &previous_argument_unescape, UNESCAPE_DEFAULT) &&
+                        unescape_string(current_argument, &current_argument_unescape, UNESCAPE_INCOMPLETE);
                         
-                        /* If we have found no command specific completions at all, fall back to using file completions. */
-                        if (completer.empty())
-                            do_file = true;
-=======
                         // Have to walk over the command and its entire wrap chain
                         // If any command disables do_file, then they all do
                         do_file = true;
-                        const wcstring_list_t wrap_chain = complete_get_wrap_chain(current_command_unescape);
+                        const wcstring_list_t wrap_chain = complete_get_wrap_chain(original_command_unescape);
                         for (size_t i=0; i < wrap_chain.size(); i++)
                         {
+                            const wcstring &completing_command = wrap_chain.at(i);
+                            
+                            // Maybe load this completion
+                            if (! (flags & COMPLETION_REQUEST_AUTOSUGGESTION))
+                            {
+                                ASSERT_IS_MAIN_THREAD();
+                                complete_load(completing_command, true);
+                            }
+                            else
+                            {
+                                /* Maybe load this command (on the main thread) */
+                                if (! completion_autoloader.has_tried_loading(cmd))
+                                {
+                                    iothread_perform_on_main(complete_load_no_reload, &completing_command);
+                                }
+                            }
+                            
                             // Hackish, this. The first command in the chain is always the given command. For every command past the first, we need to create a transient commandline for builtin_commandline. But not for COMPLETION_REQUEST_AUTOSUGGESTION, which may occur on background threads.
                             builtin_commandline_scoped_transient_t *transient_cmd = NULL;
                             if (i == 0)
                             {
-                                assert(wrap_chain.at(i) == current_command_unescape);
+                                assert(wrap_chain.at(i) == completing_command);
                             }
                             else if (! (flags & COMPLETION_REQUEST_AUTOSUGGESTION))
                             {
@@ -2111,22 +2094,31 @@
                                 faux_cmdline.replace(cmd_node->source_start, cmd_node->source_length, wrap_chain.at(i));
                                 transient_cmd = new builtin_commandline_scoped_transient_t(faux_cmdline);
                             }
-                            if (! completer.complete_param(wrap_chain.at(i),
-                                                           previous_argument_unescape,
-                                                           current_argument_unescape,
-                                                           !had_ddash))
+                            
+                            // Perform docopt completions
+                            bool cursor_in_last_arg = (adjusted_pos == pos);
+                            if (completer.complete_from_docopt(completing_command, tree, all_arguments, cmd, cursor_in_last_arg))
+                            {
+                                do_file = false;
+                            }
+                            
+                            // Perform ordinary completions
+                            if (unescaped_arguments && ! completer.complete_param(completing_command,
+                                                                                  previous_argument_unescape,
+                                                                                  current_argument_unescape,
+                                                                                  !had_ddash))
                             {
                                 do_file = false;
                             }
                             delete transient_cmd; //may be null
                         }
-                    }
-
-                    /* If we have found no command specific completions at all, fall back to using file completions. */
-                    if (completer.empty())
-                        do_file = true;
->>>>>>> cca1625f
-
+                        
+                        /* If we have found no command specific completions at all, fall back to using file completions. */
+                        if (completer.empty())
+                        {
+                            do_file = true;
+                        }
+                        
                         /* And if we're autosuggesting, and the token is empty, don't do file suggestions */
                         if ((flags & COMPLETION_REQUEST_AUTOSUGGESTION) && current_argument.empty())
                         {
