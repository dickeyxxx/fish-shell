/** \file builtin_complete.c Functions defining the complete builtin

Functions used for implementing the complete builtin.

*/
#include "config.h"

#include <stdlib.h>
#include <stdio.h>
#include <wchar.h>
#include <wctype.h>
#include <sys/types.h>
#include <termios.h>
#include <signal.h>

#include "fallback.h"
#include "util.h"

#include "wutil.h"
#include "builtin.h"
#include "common.h"
#include "complete.h"
#include "wgetopt.h"
#include "parser.h"
#include "reader.h"

/*
  builtin_complete_* are a set of rather silly looping functions that
  make sure that all the proper combinations of complete_add or
  complete_remove get called. This is needed since complete allows you
  to specify multiple switches on a single commandline, like 'complete
  -s a -s b -s c', but the complete_add function only accepts one
  short switch and one long switch.
*/

/**
   Silly function
*/
static void  builtin_complete_add2(const wchar_t *cmd,
                                   int cmd_type,
                                   const wchar_t *short_opt,
                                   const wcstring_list_t &gnu_opt,
                                   const wcstring_list_t &old_opt,
                                   int result_mode,
                                   const wchar_t *condition,
                                   const wchar_t *comp,
                                   const wchar_t *desc,
                                   int flags)
{
    size_t i;
    const wchar_t *s;

    for (s=short_opt; *s; s++)
    {
        complete_add(cmd,
                     cmd_type,
                     *s,
                     0,
                     0,
                     result_mode,
                     condition,
                     comp,
                     desc,
                     flags);
    }

    for (i=0; i<gnu_opt.size(); i++)
    {
        complete_add(cmd,
                     cmd_type,
                     0,
                     gnu_opt.at(i).c_str(),
                     0,
                     result_mode,
                     condition,
                     comp,
                     desc,
                     flags);
    }

    for (i=0; i<old_opt.size(); i++)
    {
        complete_add(cmd,
                     cmd_type,
                     0,
                     old_opt.at(i).c_str(),
                     1,
                     result_mode,
                     condition,
                     comp,
                     desc,
                     flags);
    }

    if (old_opt.empty() && gnu_opt.empty() && wcslen(short_opt) == 0)
    {
        complete_add(cmd,
                     cmd_type,
                     0,
                     0,
                     0,
                     result_mode,
                     condition,
                     comp,
                     desc,
                     flags);
    }
}

/**
   Silly function
*/
static void  builtin_complete_add(const wcstring_list_t &cmd,
                                  const wcstring_list_t &path,
                                  const wchar_t *short_opt,
                                  wcstring_list_t &gnu_opt,
                                  wcstring_list_t &old_opt,
                                  int result_mode,
                                  int authoritative,
                                  const wchar_t *condition,
                                  const wchar_t *comp,
                                  const wchar_t *desc,
                                  int flags)
{
    for (size_t i=0; i<cmd.size(); i++)
    {
        builtin_complete_add2(cmd.at(i).c_str(),
                              COMMAND,
                              short_opt,
                              gnu_opt,
                              old_opt,
                              result_mode,
                              condition,
                              comp,
                              desc,
                              flags);

        if (authoritative != -1)
        {
            complete_set_authoritative(cmd.at(i).c_str(),
                                       COMMAND,
                                       authoritative);
        }

    }

    for (size_t i=0; i<path.size(); i++)
    {
        builtin_complete_add2(path.at(i).c_str(),
                              PATH,
                              short_opt,
                              gnu_opt,
                              old_opt,
                              result_mode,
                              condition,
                              comp,
                              desc,
                              flags);

        if (authoritative != -1)
        {
            complete_set_authoritative(path.at(i).c_str(),
                                       PATH,
                                       authoritative);
        }

    }
}

/**
   Silly function
*/
static void builtin_complete_remove3(const wchar_t *cmd,
                                     int cmd_type,
                                     wchar_t short_opt,
                                     const wcstring_list_t &long_opt,
                                     int long_mode)
{
    for (size_t i=0; i<long_opt.size(); i++)
    {
        complete_remove(cmd,
                        cmd_type,
                        short_opt,
                        long_opt.at(i).c_str(),
                        long_mode);
    }
}

/**
   Silly function
*/
static void  builtin_complete_remove2(const wchar_t *cmd,
                                      int cmd_type,
                                      const wchar_t *short_opt,
                                      const wcstring_list_t &gnu_opt,
                                      const wcstring_list_t &old_opt)
{
    const wchar_t *s = (wchar_t *)short_opt;
    if (*s)
    {
        for (; *s; s++)
        {
            if (old_opt.empty() && gnu_opt.empty())
            {
                complete_remove(cmd,
                                cmd_type,
                                *s,
                                0,
                                0);

            }
            else
            {
                builtin_complete_remove3(cmd,
                                         cmd_type,
                                         *s,
                                         gnu_opt,
                                         0);
                builtin_complete_remove3(cmd,
                                         cmd_type,
                                         *s,
                                         old_opt,
                                         1);
            }
        }
    }
    else if (gnu_opt.empty() && old_opt.empty())
    {
        complete_remove(cmd,
                        cmd_type,
                        0,
                        0,
                        0);
    }
    else
    {
        builtin_complete_remove3(cmd,
                                 cmd_type,
                                 0,
                                 gnu_opt,
                                 0);
        builtin_complete_remove3(cmd,
                                 cmd_type,
                                 0,
                                 old_opt,
                                 1);

    }


}

/**
   Silly function
*/
static void  builtin_complete_remove(const wcstring_list_t &cmd,
                                     const wcstring_list_t &path,
                                     const wchar_t *short_opt,
                                     const wcstring_list_t &gnu_opt,
                                     const wcstring_list_t &old_opt)
{
    for (size_t i=0; i<cmd.size(); i++)
    {
        builtin_complete_remove2(cmd.at(i).c_str(),
                                 COMMAND,
                                 short_opt,
                                 gnu_opt,
                                 old_opt);
    }

    for (size_t i=0; i<path.size(); i++)
    {
        builtin_complete_remove2(path.at(i).c_str(),
                                 PATH,
                                 short_opt,
                                 gnu_opt,
                                 old_opt);
    }

}

/**
   The complete builtin. Used for specifying programmable
   tab-completions. Calls the functions in complete.c for any heavy
   lifting. Defined in builtin_complete.c
*/
static int builtin_complete(parser_t &parser, io_streams_t &streams, wchar_t **argv)
{
    ASSERT_IS_MAIN_THREAD();
    wgetopter_t w;
    bool res=false;
    int argc=0;
    int result_mode=SHARED;
    int remove = 0;
    int authoritative = -1;

    wcstring short_opt;
    wcstring_list_t gnu_opt, old_opt;
    const wchar_t *comp=L"", *desc=L"", *condition=L"";

    bool do_complete = false;
    wcstring do_complete_param;

    wcstring_list_t cmd;
    wcstring_list_t path;
    
    bool do_signature = false;
    wcstring signature;
    wcstring_list_t wrap_targets;

    static int recursion_level=0;

    argc = builtin_count_args(argv);

    w.woptind=0;

    while (! res)
    {
        static const struct woption
                long_options[] =
        {
            { L"exclusive", no_argument, 0, 'x' },
            { L"no-files", no_argument, 0, 'f' },
            { L"require-parameter", no_argument, 0, 'r' },
            { L"path", required_argument, 0, 'p' },
            { L"command", required_argument, 0, 'c' },
            { L"short-option", required_argument, 0, 's' },
            { L"long-option", required_argument, 0, 'l' },
            { L"old-option", required_argument, 0, 'o' },
            { L"description", required_argument, 0, 'd' },
            { L"arguments", required_argument, 0, 'a' },
            { L"erase", no_argument, 0, 'e' },
            { L"unauthoritative", no_argument, 0, 'u' },
            { L"authoritative", no_argument, 0, 'A' },
            { L"condition", required_argument, 0, 'n' },
            { L"wraps", required_argument, 0, 'w' },
            { L"do-complete", optional_argument, 0, 'C' },
            { L"signature", required_argument, 0, 'g' },
            { L"help", no_argument, 0, 'h' },
            { 0, 0, 0, 0 }
        };

        int opt_index = 0;

        int opt = w.wgetopt_long(argc,
                                 argv,
                                 L"a:c:p:s:l:o:d:g:frxeuAn:C::w:h",
                                 long_options,
                                 &opt_index);
        if (opt == -1)
            break;

        switch (opt)
        {
            case 0:
                if (long_options[opt_index].flag != 0)
                    break;
                streams.err.append_format(BUILTIN_ERR_UNKNOWN,
                              argv[0],
                              long_options[opt_index].name);
                builtin_print_help(parser, streams, argv[0], streams.err);


                res = true;
                break;

            case 'x':
                result_mode |= EXCLUSIVE;
                break;

            case 'f':
                result_mode |= NO_FILES;
                break;

            case 'r':
                result_mode |= NO_COMMON;
                break;

            case 'p':
            case 'c':
            {
                wcstring tmp;
                if (unescape_string(w.woptarg, &tmp, UNESCAPE_SPECIAL))
                {
                    if (opt=='p')
                        path.push_back(tmp);
                    else
                        cmd.push_back(tmp);
                }
                else
                {
                    streams.err.append_format(L"%ls: Invalid token '%ls'\n", argv[0], w.woptarg);
                    res = true;
                }
                break;
            }

            case 'd':
                desc = w.woptarg;
                break;

            case 'u':
                authoritative=0;
                break;

            case 'A':
                authoritative=1;
                break;

            case 's':
                short_opt.append(w.woptarg);
                break;

            case 'l':
                gnu_opt.push_back(w.woptarg);
                break;

            case 'o':
                old_opt.push_back(w.woptarg);
                break;

            case 'a':
                comp = w.woptarg;
                break;

            case 'e':
                remove = 1;
                break;

            case 'n':
                condition = w.woptarg;
                break;
                
            case 'w':
                wrap_targets.push_back(w.woptarg);
                break;

            case 'C':
            {
                do_complete = true;
                const wchar_t *arg = w.woptarg ? w.woptarg : reader_get_buffer();
                if (arg == NULL)
                {
                    // This corresponds to using 'complete -C' in non-interactive mode
                    // See #2361
                    builtin_missing_argument(parser, streams, argv[0], argv[w.woptind-1]);
                    return STATUS_BUILTIN_ERROR;
                }
                do_complete_param = arg;
                break;
<<<<<<< HEAD
                
            case 'g':
                do_signature = true;
                signature = w.woptarg;
                break;
=======
            }
>>>>>>> 9badc2dc

            case 'h':
                builtin_print_help(parser, streams, argv[0], streams.out);
                return 0;

            case '?':
                builtin_unknown_option(parser, streams, argv[0], argv[w.woptind-1]);
                res = true;
                break;

        }
    }
    
    if (!res)
    {
        if (condition && wcslen(condition))
        {
            const wcstring condition_string = condition;
            parse_error_list_t errors;
            if (parse_util_detect_errors(condition_string, &errors, false /* do not accept incomplete */))
            {
                streams.err.append_format(L"%ls: Condition '%ls' contained a syntax error",
                              argv[0],
                              condition);
                for (size_t i=0; i < errors.size(); i++)
                {
                    streams.err.append_format(L"\n%s: ", argv[0]);
                    streams.err.append(errors.at(i).describe(condition_string));
                }
                res = true;
            }
        }
    }

    if (!res)
    {
        if (comp && wcslen(comp))
        {
            wcstring prefix;
            if (argv[0])
            {
                prefix.append(argv[0]);
                prefix.append(L": ");
            }

            wcstring err_text;
            if (parser.detect_errors_in_argument_list(comp, &err_text, prefix.c_str()))
            {
                streams.err.append_format(L"%ls: Completion '%ls' contained a syntax error\n",
                              argv[0],
                              comp);
                streams.err.append(err_text);
                streams.err.push_back(L'\n');
                res = true;
            }
        }
    }

    if (!res)
    {
        if (do_complete)
        {
            const wchar_t *token;

            parse_util_token_extent(do_complete_param.c_str(), do_complete_param.size(), &token, 0, 0, 0);
            
            /* Create a scoped transient command line, so that bulitin_commandline will see our argument, not the reader buffer */
            builtin_commandline_scoped_transient_t temp_buffer(do_complete_param);

            if (recursion_level < 1)
            {
                recursion_level++;

                std::vector<completion_t> comp;
                complete(do_complete_param, comp, COMPLETION_REQUEST_DEFAULT);

                for (size_t i=0; i< comp.size() ; i++)
                {
                    const completion_t &next =  comp.at(i);

                    /* Make a fake commandline, and then apply the completion to it.  */
                    const wcstring faux_cmdline = token;
                    size_t tmp_cursor = faux_cmdline.size();
                    wcstring faux_cmdline_with_completion = completion_apply_to_command_line(next.completion, next.flags, faux_cmdline, &tmp_cursor, false);

                    /* completion_apply_to_command_line will append a space unless COMPLETE_NO_SPACE is set. We don't want to set COMPLETE_NO_SPACE because that won't close quotes. What we want is to close the quote, but not append the space. So we just look for the space and clear it. */
                    if (!(next.flags & COMPLETE_NO_SPACE) && string_suffixes_string(L" ", faux_cmdline_with_completion))
                    {
                        faux_cmdline_with_completion.resize(faux_cmdline_with_completion.size() - 1);
                    }

                    /* The input data is meant to be something like you would have on the command line, e.g. includes backslashes. The output should be raw, i.e. unescaped. So we need to unescape the command line. See #1127 */
                    unescape_string_in_place(&faux_cmdline_with_completion, UNESCAPE_DEFAULT);
                    streams.out.append(faux_cmdline_with_completion);

                    /* Append any description */
                    if (! next.description.empty())
                    {
                        streams.out.push_back(L'\t');
                        streams.out.append(next.description);
                    }
                    streams.out.push_back(L'\n');
                }

                recursion_level--;
            }
        }
        else if (w.woptind != argc)
        {
            streams.err.append_format(_(L"%ls: Too many arguments\n"),
                          argv[0]);
            builtin_print_help(parser, streams, argv[0], streams.err);

            res = true;
        }
        else if (cmd.empty() && path.empty() && ! do_signature)
        {
            /* No arguments specified, meaning we print the definitions of
             * all specified completions to stdout.*/
            streams.out.append(complete_print());
        }
        else
        {
            int flags = COMPLETE_AUTO_SPACE;
        
            if (remove)
            {
                builtin_complete_remove(cmd,
                                        path,
                                        short_opt.c_str(),
                                        gnu_opt,
                                        old_opt);
                
            }
            else
            {
                builtin_complete_add(cmd,
                                     path,
                                     short_opt.c_str(),
                                     gnu_opt,
                                     old_opt,
                                     result_mode,
                                     authoritative,
                                     condition,
                                     comp,
                                     desc,
                                     flags);
            }
            
            // Handle wrap targets (probably empty)
            // We only wrap commands, not paths
            for (size_t w=0; w < wrap_targets.size(); w++)
            {
                const wcstring &wrap_target = wrap_targets.at(w);
                for (size_t i=0; i < cmd.size(); i++)
                {
                    
                    (remove ? complete_remove_wrapper : complete_add_wrapper)(cmd.at(i), wrap_target);
                }
            }
        }
    }
    
    if (do_signature)
    {
        parse_error_list_t errors;
        if (cmd.empty() && path.empty())
        {
            // Here we attempt to infer the command
            docopt_register_usage(wcstring(), L"default", signature, desc, &errors);
        }
        else
        {
            // Use a silly loop to handle commands and paths uniformly
            for (size_t which=0; which < 2; which++)
            {
                const wcstring_list_t &cmd_or_path = (which ? cmd : path);
                for (size_t i=0; i < cmd_or_path.size(); i++)
                {
                    docopt_register_usage(cmd_or_path.at(i), L"default", signature, desc, &errors);
                }
            }
        }
        // TODO: ought to be able to return failure here
        // Report only the first error, if we have one
        if (! errors.empty())
        {
            const parse_error_t &err = errors.front();
            // The "is_interactive" param determines if we avoid the caret for really simple cases, like "command not found" for the first line
            // We always show the caret for docopt signatures
            bool is_interactive = false, skip_caret = false;
            wcstring err_desc = err.describe_with_prefix(signature, wcstring(), is_interactive, skip_caret);
            append_format(stderr_buffer, L"%ls: %ls\n", argv[0], err_desc.c_str());
        }
        res = true;
    }

    return res ? 1 : 0;
}<|MERGE_RESOLUTION|>--- conflicted
+++ resolved
@@ -448,15 +448,12 @@
                 }
                 do_complete_param = arg;
                 break;
-<<<<<<< HEAD
+            }
                 
             case 'g':
                 do_signature = true;
                 signature = w.woptarg;
                 break;
-=======
-            }
->>>>>>> 9badc2dc
 
             case 'h':
                 builtin_print_help(parser, streams, argv[0], streams.out);
@@ -649,7 +646,7 @@
             // We always show the caret for docopt signatures
             bool is_interactive = false, skip_caret = false;
             wcstring err_desc = err.describe_with_prefix(signature, wcstring(), is_interactive, skip_caret);
-            append_format(stderr_buffer, L"%ls: %ls\n", argv[0], err_desc.c_str());
+            streams.err.append_format(L"%ls: %ls\n", argv[0], err_desc.c_str());
         }
         res = true;
     }
