--- conflicted
+++ resolved
@@ -2258,8 +2258,7 @@
                 append_format(*out_err,
                               _(L"%ls: Expected one argument, got %lu"),
                               argv[0],
-<<<<<<< HEAD
-                              positionals.size() + 1);
+                              (unsigned long)(positionals.size() + 1));
                 res = STATUS_BUILTIN_ERROR;
             }
         }
@@ -2286,46 +2285,29 @@
     {
         /* Here we actually define the function! */
         function_data_t d;
-=======
-                              (unsigned long)(positionals.size() + 1));
-                res=1;
-            }
-        }
-
-        if (!res)
-        {
-            /* Here we actually define the function! */
-            function_data_t d;
->>>>>>> b41ec4ac
-
-            d.name = function_name;
-            if (desc)
-                d.description = desc;
-            d.events.swap(events);
-            d.shadows = shadows;
-            d.named_arguments.swap(named_arguments);
-            d.inherit_vars.swap(inherit_vars);
-
-            for (size_t i=0; i<d.events.size(); i++)
-            {
-                event_t &e = d.events.at(i);
-                e.function_name = d.name;
-            }
-
-<<<<<<< HEAD
+
+        d.name = function_name;
+        if (desc)
+            d.description = desc;
+        d.events.swap(events);
+        d.shadows = shadows;
+        d.named_arguments.swap(named_arguments);
+        d.inherit_vars.swap(inherit_vars);
+
+        for (size_t i=0; i<d.events.size(); i++)
+        {
+            event_t &e = d.events.at(i);
+            e.function_name = d.name;
+        }
+
         d.definition = contents.c_str();
-        
-=======
-            d.definition = contents.c_str();
->>>>>>> b41ec4ac
-
-            function_add(d, parser, definition_line_offset);
-
-            // Handle wrap targets
-            for (size_t w=0; w < wrap_targets.size(); w++)
-            {
-                complete_add_wrapper(function_name, wrap_targets.at(w));
-            }
+
+        function_add(d, parser, definition_line_offset);
+
+        // Handle wrap targets
+        for (size_t w=0; w < wrap_targets.size(); w++)
+        {
+            complete_add_wrapper(function_name, wrap_targets.at(w));
         }
     }
 
