--- conflicted
+++ resolved
@@ -2001,16 +2001,8 @@
                 }
                 else
                 {
-<<<<<<< HEAD
                     wcstring original_command_unescape;
                     if (unescape_string(current_command, &original_command_unescape, UNESCAPE_DEFAULT))
-=======
-                    /* Try completing as an argument */
-                    wcstring current_command_unescape, previous_argument_unescape, current_argument_unescape;
-                    if (unescape_string(current_command, &current_command_unescape, UNESCAPE_DEFAULT) &&
-                            unescape_string(previous_argument, &previous_argument_unescape, UNESCAPE_DEFAULT) &&
-                            unescape_string(current_argument, &current_argument_unescape, UNESCAPE_INCOMPLETE))
->>>>>>> 9fe9c32a
                     {
                         wcstring previous_argument_unescape, current_argument_unescape;
                         bool unescaped_arguments =
@@ -2079,13 +2071,8 @@
                     if (completer.empty())
                         do_file = true;
                     
-<<<<<<< HEAD
-                    /* Hack. If we're cd, do directories only (#1059) */
-                    directories_only = (original_command_unescape == L"cd");
-=======
                     /* Hack. If we're cd, handle it specially (#1059, others) */
-                    handle_as_special_cd = (current_command_unescape == L"cd");
->>>>>>> 9fe9c32a
+                    handle_as_special_cd = (original_command_unescape == L"cd");
                     
                     /* And if we're autosuggesting, and the token is empty, don't do file suggestions */
                     if ((flags & COMPLETION_REQUEST_AUTOSUGGESTION) && current_argument.empty())
