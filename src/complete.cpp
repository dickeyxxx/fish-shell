/** \file complete.c Functions related to tab-completion.

  These functions are used for storing and retrieving tab-completion data, as well as for performing
  tab-completion.
*/
#include "config.h"  // IWYU pragma: keep

#include <assert.h>
#include <pthread.h>
#include <pwd.h>
#include <stdbool.h>
#include <stddef.h>
#include <wchar.h>
#include <wctype.h>
#include <algorithm>
#include <list>
#include <map>
#include <memory>
#include <set>
#include <string>
#include <utility>

#include "autoload.h"
#include "builtin.h"
#include "common.h"
#include "complete.h"
#include "docopt_fish.h"
#include "docopt_registration.h"
#include "env.h"
#include "exec.h"
#include "expand.h"
#include "fallback.h"  // IWYU pragma: keep
#include "function.h"
#include "iothread.h"
#include "parse_constants.h"
#include "parse_tree.h"
#include "parse_util.h"
#include "parser.h"
#include "path.h"
#include "proc.h"
#include "util.h"
#include "wildcard.h"
#include "wutil.h"  // IWYU pragma: keep

typedef docopt_fish::argument_parser_t<wcstring> docopt_parser_t;

typedef docopt_fish::base_annotated_option_t<wcstring> legacy_option_t;

/*
  Completion description strings, mostly for different types of files, such as sockets, block
  devices, etc.

  There are a few more completion description strings defined in
  expand.c. Maybe all completion description strings should be defined
  in the same file?
*/

/**
   Description for ~USER completion
*/
#define COMPLETE_USER_DESC _(L"Home for %ls")

/**
   Description for short variables. The value is concatenated to this description
*/
#define COMPLETE_VAR_DESC_VAL _(L"Variable: %ls")

/**
   The special cased translation macro for completions. The empty
   string needs to be special cased, since it can occur, and should
   not be translated. (Gettext returns the version information as the
   response)
*/
#ifdef USE_GETTEXT
static const wchar_t *C_(const wcstring &s) {
    return s.empty() ? L"" : wgettext(s.c_str()).c_str();
}
#else
static const wcstring &C_(const wcstring &s) { return s; }
#endif

static void complete_load(const wcstring &name, bool reload);

/* Testing apparatus */
const wcstring_list_t *s_override_variable_names = NULL;

void complete_set_variable_names(const wcstring_list_t *names) {
    s_override_variable_names = names;
}

static inline wcstring_list_t complete_get_variable_names(void) {
    if (s_override_variable_names != NULL) {
        return *s_override_variable_names;
    }
    return env_get_names(0);
}

/* Last value used in the order field of completion_entry_t */
static unsigned int kCompleteOrder = 0;

/**
   Struct describing a command completion
*/
typedef std::vector<legacy_option_t> legacy_option_list_t;
class completion_entry_t {
   public:
    /** List of all legacy options */
    legacy_option_list_t options;

    void invalidate_handle();
    shared_ptr<docopt_parser_t> ensure_handle();

    /** Handle on current docopt. Set to NULL if it must be recomputed. */
    shared_ptr<docopt_parser_t> doc_handle;

   public:
    /** Command string */
    const wcstring cmd;

    /** True if command is a path */
    const bool cmd_is_path;

    /** True if no other options than the ones supplied are possible */
    bool authoritative;

    /** Order for when this completion was created. This aids in outputting completions sorted by
     * time. */
    const unsigned int order;

    /** Removes one or many options. */
    bool remove_option(const legacy_option_t &lopt);

    completion_entry_t(const wcstring &c, bool type, bool author)
        : doc_handle(), cmd(c), cmd_is_path(type), authoritative(author), order(++kCompleteOrder) {}
};

/** Set of all completion entries */
struct completion_entry_set_comparer {
    /** Comparison for std::set */
    bool operator()(const completion_entry_t &p1, const completion_entry_t &p2) const {
        /* Paths always come last for no particular reason */
        if (p1.cmd_is_path != p2.cmd_is_path) {
            return p1.cmd_is_path < p2.cmd_is_path;
        }
        return p1.cmd < p2.cmd;
    }
};
typedef std::set<completion_entry_t, completion_entry_set_comparer> completion_entry_set_t;
static completion_entry_set_t completion_set;

// Comparison function to sort completions by their order field
static bool compare_completions_by_order(const completion_entry_t *p1,
                                         const completion_entry_t *p2) {
    return p1->order < p2->order;
}

/** The lock that guards the list of completion entries */
static pthread_mutex_t completion_lock = PTHREAD_MUTEX_INITIALIZER;

/* Generates "unique" variable names for use in legacy completions */
static wcstring unique_variable_name() {
    static uint64_t kNextIndex = 0;
    ASSERT_IS_LOCKED(completion_lock);
    return format_string(L"<%llu>", ++kNextIndex);
}

// Save a little binary size by preventing this from being inlined everywhere
completion_t::~completion_t() {}

/* Clear the COMPLETE_AUTO_SPACE flag, and set COMPLETE_NO_SPACE appropriately depending on the
 * suffix of the string */
static complete_flags_t resolve_auto_space(const wcstring &comp, complete_flags_t flags) {
    complete_flags_t new_flags = flags;
    if (flags & COMPLETE_AUTO_SPACE) {
        new_flags &= ~COMPLETE_AUTO_SPACE;
        size_t len = comp.size();
        if (len > 0 && (wcschr(L"/=@:", comp.at(len - 1)) != 0)) new_flags |= COMPLETE_NO_SPACE;
    }
    return new_flags;
}

/* completion_t functions. Note that the constructor resolves flags! */
completion_t::completion_t(const wcstring &comp, const wcstring &desc, string_fuzzy_match_t mat,
                           complete_flags_t flags_val)
    : completion(comp), description(desc), match(mat), flags(resolve_auto_space(comp, flags_val)) {}

completion_t::completion_t(const completion_t &him)
    : completion(him.completion),
      description(him.description),
      match(him.match),
      flags(him.flags) {}

completion_t &completion_t::operator=(const completion_t &him) {
    if (this != &him) {
        this->completion = him.completion;
        this->description = him.description;
        this->match = him.match;
        this->flags = him.flags;
    }
    return *this;
}

bool completion_t::is_naturally_less_than(const completion_t &a, const completion_t &b) {
    return wcsfilecmp(a.completion.c_str(), b.completion.c_str()) < 0;
}

bool completion_t::is_alphabetically_equal_to(const completion_t &a, const completion_t &b) {
    return a.completion == b.completion;
}

void completion_t::prepend_token_prefix(const wcstring &prefix) {
    if (this->flags & COMPLETE_REPLACES_TOKEN) {
        this->completion.insert(0, prefix);
    }
}

// Given a bare option string like 'ignore-case', build a legacy option
static legacy_option_t build_legacy_option(const wcstring &bare_option,
                                           complete_option_type_t option_type) {
    legacy_option_t lopt;
    size_t dash_count = 1;
    switch (option_type) {
        case option_type_args_only:
        case option_type_short:
            lopt.type = legacy_option_t::single_short;
            break;
        case option_type_single_long:
            lopt.type = legacy_option_t::single_long;
            break;
        case option_type_double_long:
            lopt.type = legacy_option_t::double_long;
            dash_count = 2;
            break;
    }
    if (!bare_option.empty() && option_type != option_type_args_only) {
        lopt.option.reserve(bare_option.size() + dash_count);
        lopt.option.append(dash_count, L'-');
        lopt.option.append(bare_option);
    }
    return lopt;
}

static bool compare_completions_by_match_type(const completion_t &a, const completion_t &b) {
    return a.match.type < b.match.type;
}

void completions_sort_and_prioritize(std::vector<completion_t> *comps) {
    /* Find the best match type */
    fuzzy_match_type_t best_type = fuzzy_match_none;
    for (size_t i = 0; i < comps->size(); i++) {
        best_type = std::min(best_type, comps->at(i).match.type);
    }
    /* If the best type is an exact match, reduce it to prefix match. Otherwise a tab completion
     * will only show one match if it matches a file exactly. (see issue #959) */
    if (best_type == fuzzy_match_exact) {
        best_type = fuzzy_match_prefix;
    }

    /* Throw out completions whose match types are less suitable than the best. */
    size_t i = comps->size();
    while (i--) {
        if (comps->at(i).match.type > best_type) {
            comps->erase(comps->begin() + i);
        }
    }

    /* Remove duplicates */
    sort(comps->begin(), comps->end(), completion_t::is_naturally_less_than);
    comps->erase(
        std::unique(comps->begin(), comps->end(), completion_t::is_alphabetically_equal_to),
        comps->end());

    /* Sort the remainder by match type. They're already sorted alphabetically */
    stable_sort(comps->begin(), comps->end(), compare_completions_by_match_type);
}

/** Class representing an attempt to compute completions */
class completer_t {
    const completion_request_flags_t flags;
    const wcstring initial_cmd;
    std::vector<completion_t> completions;
    const env_vars_snapshot_t &vars;  // transient, stack-allocated

    /** Table of completions conditions that have already been tested and the corresponding test
     * results */
    typedef std::map<wcstring, bool> condition_cache_t;
    condition_cache_t condition_cache;

    enum complete_type_t { COMPLETE_DEFAULT, COMPLETE_AUTOSUGGEST };

    complete_type_t type() const {
        return flags & COMPLETION_REQUEST_AUTOSUGGESTION ? COMPLETE_AUTOSUGGEST : COMPLETE_DEFAULT;
    }

    bool wants_descriptions() const { return !!(flags & COMPLETION_REQUEST_DESCRIPTIONS); }

    bool fuzzy() const { return !!(flags & COMPLETION_REQUEST_FUZZY_MATCH); }

    fuzzy_match_type_t max_fuzzy_match_type() const {
<<<<<<< HEAD
        /* If we are doing fuzzy matching, request all types; if not request only prefix matching */
        return (flags & COMPLETION_REQUEST_FUZZY_MATCH) ? fuzzy_match_none
                                                        : fuzzy_match_prefix_case_insensitive;
=======
        // If we are doing fuzzy matching, request all types; if not request only prefix matching.
        if (flags & COMPLETION_REQUEST_FUZZY_MATCH) return fuzzy_match_none;
        return fuzzy_match_prefix_case_insensitive;
>>>>>>> a8ce6e98
    }

   public:
    completer_t(const wcstring &c, completion_request_flags_t f, const env_vars_snapshot_t &evs)
        : flags(f), initial_cmd(c), vars(evs) {}

    bool empty() const { return completions.empty(); }
    const std::vector<completion_t> &get_completions(void) { return completions; }

    bool try_complete_variable(const wcstring &str);
    bool try_complete_user(const wcstring &str);

    bool complete_from_docopt(const wcstring &cmd_orig, const parse_node_tree_t &tree,
                              const parse_node_tree_t::parse_node_list_t &arg_nodes,
                              const wcstring &src, bool cursor_in_last_arg);

    void complete_param_expand(const wcstring &str, bool do_file,
                               bool handle_as_special_cd = false);

    void complete_special_cd(const wcstring &str);

    void complete_cmd(const wcstring &str, bool use_function, bool use_builtin, bool use_command,
                      bool use_implicit_cd);

    void complete_from_args(const wcstring &str, const wcstring &args, const wcstring &desc,
                            complete_flags_t flags);

    void complete_cmd_desc(const wcstring &str);

    bool complete_variable(const wcstring &str, size_t start_offset);

    bool condition_test(const wcstring &condition);

    void complete_strings(const wcstring &wc_escaped, const wchar_t *desc,
                          wcstring (*desc_func)(const wcstring &),
                          std::vector<completion_t> &possible_comp, complete_flags_t flags);

    expand_flags_t expand_flags() const {
        /* Never do command substitution in autosuggestions. Sadly, we also can't yet do job
         * expansion because it's not thread safe. */
        expand_flags_t result = 0;
        if (this->type() == COMPLETE_AUTOSUGGEST) result |= EXPAND_SKIP_CMDSUBST;

        /* Allow fuzzy matching */
        if (this->fuzzy()) result |= EXPAND_FUZZY_MATCH;

        return result;
    }
};

/* Autoloader for completions */
class completion_autoload_t : public autoload_t {
   public:
    completion_autoload_t();
    virtual void command_removed(const wcstring &cmd);
};

static completion_autoload_t completion_autoloader;

/** Constructor */
completion_autoload_t::completion_autoload_t() : autoload_t(L"fish_complete_path", NULL, 0) {}

/** Callback when an autoloaded completion is removed */
void completion_autoload_t::command_removed(const wcstring &cmd) {
    complete_remove_all(cmd, false /* not a path */);
}

/** Create a new completion entry. */
void append_completion(std::vector<completion_t> *completions, const wcstring &comp,
                       const wcstring &desc, complete_flags_t flags, string_fuzzy_match_t match) {
    /* If we just constructed the completion and used push_back, we would get two string copies. Try
       to avoid that by making a stubby completion in the vector first, and then copying our string
       in. Note that completion_t's constructor will munge 'flags' so it's important that we pass
       those to the constructor.

       Nasty hack for #1241 - since the constructor needs the completion string to resolve
       AUTO_SPACE, and we aren't providing it with the completion, we have to do the resolution
       ourselves. We should get this resolving out of the constructor.
    */
    assert(completions != NULL);
    const wcstring empty;
    completions->push_back(completion_t(empty, empty, match, resolve_auto_space(comp, flags)));
    completion_t *last = &completions->back();
    last->completion = comp;
    last->description = desc;
}

/**
   Test if the specified script returns zero. The result is cached, so
   that if multiple completions use the same condition, it needs only
   be evaluated once. condition_cache_clear must be called after a
   completion run to make sure that there are no stale completions.
*/
bool completer_t::condition_test(const wcstring &condition) {
    if (condition.empty()) {
        return true;
    }

    if (this->type() == COMPLETE_AUTOSUGGEST) {
        /* Autosuggestion can't support conditions */
        return false;
    }

    ASSERT_IS_MAIN_THREAD();

    bool test_res;
    condition_cache_t::iterator cached_entry = condition_cache.find(condition);
    if (cached_entry == condition_cache.end()) {
        /* Compute new value and reinsert it */
        test_res = (0 == exec_subshell(condition, false /* don't apply exit status */));
        condition_cache[condition] = test_res;
    } else {
        /* Use the old value */
        test_res = cached_entry->second;
    }
    return test_res;
}

/** Locate the specified entry. Create it if it doesn't exist. Must be called while locked. */
static completion_entry_t &complete_get_exact_entry(const wcstring &cmd, bool cmd_is_path) {
    ASSERT_IS_LOCKED(completion_lock);

    std::pair<completion_entry_set_t::iterator, bool> ins =
        completion_set.insert(completion_entry_t(cmd, cmd_is_path, false));

    // NOTE SET_ELEMENTS_ARE_IMMUTABLE: Exposing mutable access here is only
    // okay as long as callers do not change any field that matters to ordering
    // - affecting order without telling std::set invalidates its internal state
    return const_cast<completion_entry_t &>(*ins.first);
}

/** Locate the specified entry. Must be called while locked */
static completion_entry_t *complete_find_exact_entry(const wcstring &cmd, bool cmd_is_path) {
    ASSERT_IS_LOCKED(completion_lock);
    completion_entry_set_t::iterator where =
        completion_set.find(completion_entry_t(cmd, cmd_is_path, false));
    // const_cast: See SET_ELEMENTS_ARE_IMMUTABLE
    if (where == completion_set.end()) {
        return NULL;
    } else {
        return const_cast<completion_entry_t *>(&*where);
    }
}

void complete_set_authoritative(const wchar_t *cmd, bool cmd_is_path, bool authoritative) {
    CHECK(cmd, );
    scoped_lock lock(completion_lock);  //!OCLINT(has side effects)

    completion_entry_t &c = complete_get_exact_entry(cmd, cmd_is_path);
    c.authoritative = authoritative;
}

void complete_add(const wchar_t *cmd, bool cmd_is_path, const wcstring &bare_option,
                  complete_option_type_t option_type, complete_argument_flags_t arg_flags,
                  const wchar_t *condition, const wchar_t *comp, const wchar_t *desc,
                  complete_flags_t flags) {
    CHECK(cmd, );
    // option should be  empty iff the option type is arguments only
    assert(bare_option.empty() == (option_type == option_type_args_only));

<<<<<<< HEAD
    /* Lock the lock that allows us to edit the completion entry list */
    scoped_lock lock(completion_lock);
=======
    // Lock the lock that allows us to edit the completion entry list.
    scoped_lock lock(completion_lock);  //!OCLINT(has side effects)
>>>>>>> a8ce6e98

    completion_entry_t &c = complete_get_exact_entry(cmd, cmd_is_path);

    /* Create our new option */
    legacy_option_t lopt = build_legacy_option(bare_option, option_type);
    if (comp != NULL) {
        lopt.value_name = unique_variable_name();
        lopt.metadata.command = comp;
    }
    if (condition != NULL) {
        lopt.metadata.condition = condition;
    }
    if (desc != NULL) {
        lopt.metadata.description = desc;
    }
    lopt.metadata.tag = arg_flags;

    c.invalidate_handle();
    c.options.push_back(lopt);
}

// Have to determine ourselves if this is a path
static void parse_cmd_string(const wcstring &str, wcstring &path, wcstring &cmd);
static shared_ptr<docopt_parser_t> complete_rebuild_docopt_as_necessary(
    const wcstring &cmd_or_path) {
    shared_ptr<docopt_parser_t> result;
    wcstring cmd, path;
    parse_cmd_string(cmd_or_path, path, cmd);

    scoped_lock lock(completion_lock);
    if (!cmd.empty()) {
        completion_entry_t *c = complete_find_exact_entry(cmd, false);
        if (c != NULL) {
            result = c->ensure_handle();
        }
    }
    if (result.get() == NULL && !path.empty()) {
        completion_entry_t *c = complete_find_exact_entry(path, true);
        if (c != NULL) {
            result = c->ensure_handle();
        }
    }
    return result;
}

void completion_entry_t::invalidate_handle() {
    ASSERT_IS_LOCKED(completion_lock);
    this->doc_handle.reset();
}

shared_ptr<docopt_parser_t> completion_entry_t::ensure_handle() {
    ASSERT_IS_LOCKED(completion_lock);
    if (this->doc_handle.get() == NULL && !this->options.empty()) {
        this->doc_handle.reset(new docopt_parser_t());
        this->doc_handle->set_options(this->options);
    }
    return this->doc_handle;
}

/**
   Remove all completion options in the specified entry that match the
   specified short / long option strings. Returns true if it is now
   empty and should be deleted, false if it's not empty. Must be called while locked.
*/
bool completion_entry_t::remove_option(const legacy_option_t &lopt) {
    ASSERT_IS_LOCKED(completion_lock);
    legacy_option_list_t::iterator iter = this->options.begin();
    while (iter != this->options.end()) {
        if (iter->option == lopt.option && iter->type == lopt.type) {
            this->invalidate_handle();
            iter = this->options.erase(iter);
        } else {
            /* Just go to the next one */
            ++iter;
        }
    }
    return this->options.empty();
}

void complete_remove(const wcstring &cmd, bool cmd_is_path, const wcstring &bare_option,
                     complete_option_type_t type) {
    scoped_lock lock(completion_lock);  //!OCLINT(has side effects)

    completion_entry_t tmp_entry(cmd, cmd_is_path, false);
    completion_entry_set_t::iterator iter = completion_set.find(tmp_entry);
    if (iter != completion_set.end()) {
        // const_cast: See SET_ELEMENTS_ARE_IMMUTABLE
        completion_entry_t &entry = const_cast<completion_entry_t &>(*iter);
        const legacy_option_t lopt = build_legacy_option(bare_option, type);
        bool delete_it = entry.remove_option(lopt);
        if (delete_it) {
            /* Delete this entry */
            completion_set.erase(iter);
        }
    }
}

void complete_remove_all(const wcstring &cmd, bool cmd_is_path) {
    scoped_lock lock(completion_lock);  //!OCLINT(has side effects)

    completion_entry_t tmp_entry(cmd, cmd_is_path, false);
    completion_set.erase(tmp_entry);
}

/**
   Find the full path and commandname from a command string 'str'.
*/
static void parse_cmd_string(const wcstring &str, wcstring &path, wcstring &cmd) {
    if (!path_get_path(str, &path)) {
        /** Use the empty string as the 'path' for commands that can not be found. */
        path = L"";
    }

    /* Make sure the path is not included in the command */
    size_t last_slash = str.find_last_of(L'/');
    if (last_slash != wcstring::npos) {
        cmd = str.substr(last_slash + 1);
    } else {
        cmd = str;
    }
}

/**
   Copy any strings in possible_comp which have the specified prefix
   to the completer's completion array. The prefix may contain wildcards.
   The output will consist of completion_t structs.

   There are three ways to specify descriptions for each
   completion. Firstly, if a description has already been added to the
   completion, it is _not_ replaced. Secondly, if the desc_func
   function is specified, use it to determine a dynamic
   completion. Thirdly, if none of the above are available, the desc
   string is used as a description.

   \param wc_escaped the prefix, possibly containing wildcards. The wildcard should not have been
   unescaped, i.e. '*' should be used for any string, not the ANY_STRING character.
   \param desc the default description, used for completions with no embedded description. The
   description _may_ contain a COMPLETE_SEP character, if not, one will be prefixed to it
   \param desc_func the function that generates a description for those completions witout an
   embedded description
   \param possible_comp the list of possible completions to iterate over
*/

void completer_t::complete_strings(const wcstring &wc_escaped, const wchar_t *desc,
                                   wcstring (*desc_func)(const wcstring &),
                                   std::vector<completion_t> &possible_comp,
                                   complete_flags_t flags) {
    wcstring tmp = wc_escaped;
    if (!expand_one(tmp, EXPAND_SKIP_CMDSUBST | EXPAND_SKIP_WILDCARDS | this->expand_flags(), NULL))
        return;

    const wcstring wc = parse_util_unescape_wildcards(tmp);

    for (size_t i = 0; i < possible_comp.size(); i++) {
        wcstring temp = possible_comp.at(i).completion;
        const wchar_t *next_str = temp.empty() ? NULL : temp.c_str();

        if (next_str) {
            wildcard_complete(next_str, wc.c_str(), desc, desc_func, &this->completions,
                              this->expand_flags(), flags);
        }
    }
}

/**
   If command to complete is short enough, substitute
   the description with the whatis information for the executable.
*/
void completer_t::complete_cmd_desc(const wcstring &str) {
    ASSERT_IS_MAIN_THREAD();

    const wchar_t *cmd_start;
    int skip;

    const wchar_t *const cmd = str.c_str();
    cmd_start = wcsrchr(cmd, L'/');

    if (cmd_start)
        cmd_start++;
    else
        cmd_start = cmd;

    /*
      Using apropos with a single-character search term produces far
      to many results - require at least two characters if we don't
      know the location of the whatis-database.
    */
    if (wcslen(cmd_start) < 2) return;

    if (wildcard_has(cmd_start, 0)) {
        return;
    }

    skip = 1;

    for (size_t i = 0; i < this->completions.size(); i++) {
        const completion_t &c = this->completions.at(i);

        if (c.completion.empty() || (c.completion[c.completion.size() - 1] != L'/')) {
            skip = 0;
            break;
        }
    }

    if (skip) {
        return;
    }

    wcstring lookup_cmd(L"__fish_describe_command ");
    lookup_cmd.append(escape_string(cmd_start, 1));

    std::map<wcstring, wcstring> lookup;

    /*
      First locate a list of possible descriptions using a single
      call to apropos or a direct search if we know the location
      of the whatis database. This can take some time on slower
      systems with a large set of manuals, but it should be ok
      since apropos is only called once.
    */
    wcstring_list_t list;
    if (exec_subshell(lookup_cmd, list, false /* don't apply exit status */) != -1) {
        /*
          Then discard anything that is not a possible completion and put
          the result into a hashtable with the completion as key and the
          description as value.

          Should be reasonably fast, since no memory allocations are needed.
        */
        for (size_t i = 0; i < list.size(); i++) {
            const wcstring &elstr = list.at(i);

            const wcstring fullkey(elstr, wcslen(cmd_start));

            size_t tab_idx = fullkey.find(L'\t');
            if (tab_idx == wcstring::npos) continue;

            const wcstring key(fullkey, 0, tab_idx);
            wcstring val(fullkey, tab_idx + 1);

            /*
              And once again I make sure the first character is uppercased
              because I like it that way, and I get to decide these
              things.
            */
            if (!val.empty()) val[0] = towupper(val[0]);

            lookup[key] = val;
        }

        /*
          Then do a lookup on every completion and if a match is found,
          change to the new description.

          This needs to do a reallocation for every description added, but
          there shouldn't be that many completions, so it should be ok.
        */
        for (size_t i = 0; i < this->completions.size(); i++) {
            completion_t &completion = this->completions.at(i);
            const wcstring &el = completion.completion;
            if (el.empty()) continue;

            std::map<wcstring, wcstring>::iterator new_desc_iter = lookup.find(el);
            if (new_desc_iter != lookup.end()) completion.description = new_desc_iter->second;
        }
    }
}

/**
   Returns a description for the specified function, or an empty string if none
*/
static wcstring complete_function_desc(const wcstring &fn) {
    wcstring result;
    bool has_description = function_get_desc(fn, &result);
    if (!has_description) {
        function_get_definition(fn, &result);
    }
    return result;
}

<<<<<<< HEAD
/**
   Complete the specified command name. Search for executables in the
   path, executables defined using an absolute path, functions,
   builtins and directories for implicit cd commands.

   \param cmd the command string to find completions for

   \param comp the list to add all completions to
*/
=======
/// Complete the specified command name. Search for executables in the path, executables defined
/// using an absolute path, functions, builtins and directories for implicit cd commands.
///
/// \param str_cmd the command string to find completions for
>>>>>>> a8ce6e98
void completer_t::complete_cmd(const wcstring &str_cmd, bool use_function, bool use_builtin,
                               bool use_command, bool use_implicit_cd) {
    /* Paranoia */
    if (str_cmd.empty()) return;

    std::vector<completion_t> possible_comp;

    if (use_command) {
        if (expand_string(str_cmd, &this->completions,
                          EXPAND_SPECIAL_FOR_COMMAND | EXPAND_FOR_COMPLETIONS | EXECUTABLES_ONLY |
                              this->expand_flags(),
                          NULL) != EXPAND_ERROR) {
            if (this->wants_descriptions()) {
                this->complete_cmd_desc(str_cmd);
            }
        }
    }
    if (use_implicit_cd) {
        if (!expand_string(str_cmd, &this->completions,
                           EXPAND_FOR_COMPLETIONS | DIRECTORIES_ONLY | this->expand_flags(),
                           NULL)) {
            // Not valid as implicit cd.
        }
    }
    if (str_cmd.find(L'/') == wcstring::npos && str_cmd.at(0) != L'~') {
        if (use_function) {
            wcstring_list_t names = function_get_names(str_cmd.at(0) == L'_');
            for (size_t i = 0; i < names.size(); i++) {
                append_completion(&possible_comp, names.at(i));
            }

            this->complete_strings(str_cmd, 0, &complete_function_desc, possible_comp, 0);
        }

        possible_comp.clear();

        if (use_builtin) {
            builtin_get_names(&possible_comp);
            this->complete_strings(str_cmd, 0, &builtin_get_desc, possible_comp, 0);
        }
    }
}

<<<<<<< HEAD
/**
   Evaluate the argument list (as supplied by complete -a) and insert
   any return matching completions. Matching is done using \c
   copy_strings_with_prefix, meaning the completion may contain
   wildcards. Logically, this is not always the right thing to do, but
   I have yet to come up with a case where this matters.

   \param str The string to complete.
   \param args The list of option arguments to be evaluated.
   \param desc Description of the completion
   \param comp_out The list into which the results will be inserted
*/
=======
/// Evaluate the argument list (as supplied by complete -a) and insert any return matching
/// completions. Matching is done using \c copy_strings_with_prefix, meaning the completion may
/// contain wildcards. Logically, this is not always the right thing to do, but I have yet to come
/// up with a case where this matters.
///
/// \param str The string to complete.
/// \param args The list of option arguments to be evaluated.
/// \param desc Description of the completion
/// \param flags The list into which the results will be inserted
>>>>>>> a8ce6e98
void completer_t::complete_from_args(const wcstring &str, const wcstring &args,
                                     const wcstring &desc, complete_flags_t flags) {
    bool is_autosuggest = (this->type() == COMPLETE_AUTOSUGGEST);

    /* If type is COMPLETE_AUTOSUGGEST, it means we're on a background thread, so don't call
     * proc_push_interactive */
    if (!is_autosuggest) {
        proc_push_interactive(0);
    }

    expand_flags_t eflags = 0;
    if (is_autosuggest) {
        eflags |= EXPAND_NO_DESCRIPTIONS | EXPAND_SKIP_CMDSUBST;
    }

    std::vector<completion_t> possible_comp;
    parser_t::expand_argument_list(args, eflags, &possible_comp);

    if (!is_autosuggest) {
        proc_pop_interactive();
    }

    this->complete_strings(escape_string(str, ESCAPE_ALL), desc.c_str(), 0, possible_comp, flags);
}

/* Load command-specific completions for the specified command. */
static void complete_load(const wcstring &name, bool reload) {
    // we have to load this as a function, since it may define a --wraps or signature
    // see #2466
    function_load(name);
    completion_autoloader.load(name, reload);
}

// Performed on main thread, from background thread. Return type is ignored.
static int complete_load_no_reload(wcstring *name) {
    assert(name != NULL);
    ASSERT_IS_MAIN_THREAD();
    complete_load(*name, false);
    return 0;
}

// Attempts to fetch completions from docopt. Returns false if file completion should be performed,
// true if they should be skipped.
bool completer_t::complete_from_docopt(const wcstring &cmd_unescape, const parse_node_tree_t &tree,
                                       const parse_node_tree_t::parse_node_list_t &arg_nodes,
                                       const wcstring &src, bool cursor_in_last_arg) {
    bool suppress_file_completion = false;
    const complete_flags_t local_flags = COMPLETE_AUTO_SPACE;
    wcstring_list_t argv;
    argv.push_back(cmd_unescape);
    for (size_t i = 0; i < arg_nodes.size(); i++) {
        bool allow_incomplete = cursor_in_last_arg && (i + 1 == arg_nodes.size());
        wcstring arg = arg_nodes.at(i)->get_source(src);
        // ignore args that fail to unescape
        if (unescape_string_in_place(&arg,
                                     allow_incomplete ? UNESCAPE_INCOMPLETE : UNESCAPE_DEFAULT)) {
            argv.push_back(arg);
        }
    }

    wcstring last_arg;
    if (cursor_in_last_arg && !argv.empty()) {
        last_arg = argv.back();
        argv.pop_back();
    }

    // Only allow options as completions if the argument we're completing starts with a -
    const bool allow_options = string_prefixes_string(L"-", last_arg);

    // Get existing registrations, and maybe add our legacy parser
    docopt_registration_set_t regs = docopt_get_registrations(cmd_unescape);
    shared_ptr<docopt_parser_t> legacy_parser = complete_rebuild_docopt_as_necessary(cmd_unescape);
    if (legacy_parser.get() != NULL) {
        regs.add_legacy_parser(legacy_parser);
    }

    const std::vector<docopt_suggestion_t> suggestions =
        regs.suggest_next_argument(argv, flag_match_allow_incomplete);
    for (size_t i = 0; i < suggestions.size(); i++) {
        const docopt_suggestion_t &suggestion = suggestions.at(i);

        if (!allow_options && string_prefixes_string(L"-", suggestion.token)) {
            // Not allowing options
            continue;
        }

        // We need to test the condition in every branch, but we can do it after a fuzzy match in
        // the options case
        if (string_prefixes_string(L"<", suggestion.token)) {
            // Variable. Handle any commands.
            if (!suggestion.command.empty()) {
                // Test the condition
                if (!condition_test(suggestion.condition)) {
                    continue;
                }

                this->complete_from_args(last_arg, suggestion.command, suggestion.description,
                                         local_flags);

                // Maybe suppress file completions
                suppress_file_completion = !(suggestion.tag & argument_allow_files);
            }
        } else {
            if (last_arg.empty()) {
                // Test the condition
                if (!condition_test(suggestion.condition)) {
                    continue;
                }

                // No partial argument to complete, just dump it in
                append_completion(&this->completions, suggestion.token, suggestion.description,
                                  local_flags);
                suppress_file_completion = !(suggestion.tag & argument_allow_files);
            } else {
                // We have a partial argument, we have to match it against our last argument
                string_fuzzy_match_t match = string_fuzzy_match_string(
                    last_arg, suggestion.token, this->max_fuzzy_match_type());
                if (match.type != fuzzy_match_none) {
                    // Test the condition
                    if (!condition_test(suggestion.condition)) {
                        continue;
                    }

                    if (match_type_requires_full_replacement(match.type)) {
                        append_completion(&this->completions, suggestion.token,
                                          suggestion.description,
                                          local_flags | COMPLETE_REPLACES_TOKEN, match);
                    } else {
                        // Append a prefix completion that starts after the last argument
                        append_completion(&this->completions,
                                          wcstring(suggestion.token, last_arg.size()),
                                          suggestion.description, local_flags, match);
                    }
                    suppress_file_completion = !(suggestion.tag & argument_allow_files);
                }
            }
        }
    }
    return suppress_file_completion;
}

/**
   Perform generic (not command-specific) expansions on the specified string
*/
void completer_t::complete_param_expand(const wcstring &str, bool do_file,
                                        bool handle_as_special_cd) {
    expand_flags_t flags = EXPAND_SKIP_CMDSUBST | EXPAND_FOR_COMPLETIONS | this->expand_flags();

    if (!do_file) flags |= EXPAND_SKIP_WILDCARDS;

    if (handle_as_special_cd && do_file) {
        flags |= DIRECTORIES_ONLY | EXPAND_SPECIAL_FOR_CD | EXPAND_NO_DESCRIPTIONS;
    }

    /* Squelch file descriptions per issue 254 */
    if (this->type() == COMPLETE_AUTOSUGGEST || do_file) flags |= EXPAND_NO_DESCRIPTIONS;

    /* We have the following cases:

     --foo=bar => expand just bar
     -foo=bar => expand just bar
     foo=bar => expand the whole thing, and also just bar

     We also support colon separator (#2178). If there's more than one, prefer the last one.
     */

    size_t sep_index = str.find_last_of(L"=:");
    bool complete_from_separator = (sep_index != wcstring::npos);
    bool complete_from_start = !complete_from_separator || !string_prefixes_string(L"-", str);

    if (complete_from_separator) {
        const wcstring sep_string = wcstring(str, sep_index + 1);
        std::vector<completion_t> local_completions;
        if (expand_string(sep_string, &local_completions, flags, NULL) == EXPAND_ERROR) {
            debug(3, L"Error while expanding string '%ls'", sep_string.c_str());
        }

        /* Any COMPLETE_REPLACES_TOKEN will also stomp the separator. We need to "repair" them by
         * inserting our separator and prefix. */
        const wcstring prefix_with_sep = wcstring(str, 0, sep_index + 1);
        for (size_t i = 0; i < local_completions.size(); i++) {
            local_completions.at(i).prepend_token_prefix(prefix_with_sep);
        }
        this->completions.insert(this->completions.end(), local_completions.begin(),
                                 local_completions.end());
    }

    if (complete_from_start) {
        /* Don't do fuzzy matching for files if the string begins with a dash (#568). We could
         * consider relaxing this if there was a preceding double-dash argument */
        if (string_prefixes_string(L"-", str)) flags &= ~EXPAND_FUZZY_MATCH;

        if (expand_string(str, &this->completions, flags, NULL) == EXPAND_ERROR) {
            debug(3, L"Error while expanding string '%ls'", str.c_str());
        }
    }
}

/**
   Complete the specified string as an environment variable
*/
bool completer_t::complete_variable(const wcstring &str, size_t start_offset) {
    const wchar_t *const whole_var = str.c_str();
    const wchar_t *var = &whole_var[start_offset];
    size_t varlen = wcslen(var);
    bool res = false;

    const wcstring_list_t names = complete_get_variable_names();
    for (size_t i = 0; i < names.size(); i++) {
        const wcstring &env_name = names.at(i);

        string_fuzzy_match_t match =
            string_fuzzy_match_string(var, env_name, this->max_fuzzy_match_type());
        if (match.type == fuzzy_match_none) {
            // No match
            continue;
        }

        wcstring comp;
        int flags = 0;

        if (!match_type_requires_full_replacement(match.type)) {
            // Take only the suffix
            comp.append(env_name.c_str() + varlen);
        } else {
            comp.append(whole_var, start_offset);
            comp.append(env_name);
            flags = COMPLETE_REPLACES_TOKEN | COMPLETE_DONT_ESCAPE;
        }

        wcstring desc;
        if (this->wants_descriptions()) {
            // Can't use this->vars here, it could be any variable
            env_var_t value_unescaped = env_get_string(env_name);
            if (value_unescaped.missing()) continue;

            wcstring value = expand_escape_variable(value_unescaped);
            if (this->type() != COMPLETE_AUTOSUGGEST)
                desc = format_string(COMPLETE_VAR_DESC_VAL, value.c_str());
        }

        append_completion(&this->completions, comp, desc, flags, match);

        res = true;
    }

    return res;
}

bool completer_t::try_complete_variable(const wcstring &str) {
    enum { e_unquoted, e_single_quoted, e_double_quoted } mode = e_unquoted;
    const size_t len = str.size();

    /* Get the position of the dollar heading a (possibly empty) run of valid variable characters.
     * npos means none. */
    size_t variable_start = wcstring::npos;

    for (size_t in_pos = 0; in_pos < len; in_pos++) {
        wchar_t c = str.at(in_pos);
        if (!wcsvarchr(c)) {
            /* This character cannot be in a variable, reset the dollar */
            variable_start = -1;
        }

        switch (c) {
            case L'\\':
                in_pos++;
                break;

            case L'$':
                if (mode == e_unquoted || mode == e_double_quoted) {
                    variable_start = in_pos;
                }
                break;

            case L'\'':
                if (mode == e_single_quoted) {
                    mode = e_unquoted;
                } else if (mode == e_unquoted) {
                    mode = e_single_quoted;
                }
                break;

            case L'"':
                if (mode == e_double_quoted) {
                    mode = e_unquoted;
                } else if (mode == e_unquoted) {
                    mode = e_double_quoted;
                }
                break;
        }
    }

    /* Now complete if we have a variable start. Note the variable text may be empty; in that case
     * don't generate an autosuggestion, but do allow tab completion */
    bool allow_empty = !(this->flags & COMPLETION_REQUEST_AUTOSUGGESTION);
    bool text_is_empty = (variable_start == len);
    bool result = false;
    if (variable_start != wcstring::npos && (allow_empty || !text_is_empty)) {
        result = this->complete_variable(str, variable_start + 1);
    }
    return result;
}

/**
   Try to complete the specified string as a username. This is used by
   ~USER type expansion.

   \return 0 if unable to complete, 1 otherwise
*/
bool completer_t::try_complete_user(const wcstring &str) {
    const wchar_t *cmd = str.c_str();
    const wchar_t *first_char = cmd;
    int res = 0;
    double start_time = timef();

    if (*first_char == L'~' && !wcschr(first_char, L'/')) {
        const wchar_t *user_name = first_char + 1;
        const wchar_t *name_end = wcschr(user_name, L'~');
        if (name_end == 0) {
            struct passwd *pw;
            size_t name_len = wcslen(user_name);

            setpwent();

            while ((pw = getpwent()) != 0) {
                double current_time = timef();

                if (current_time - start_time > 0.2) {
                    return 1;
                }

                if (pw->pw_name) {
                    const wcstring pw_name_str = str2wcstring(pw->pw_name);
                    const wchar_t *pw_name = pw_name_str.c_str();
                    if (wcsncmp(user_name, pw_name, name_len) == 0) {
                        wcstring desc = format_string(COMPLETE_USER_DESC, pw_name);
                        append_completion(&this->completions, &pw_name[name_len], desc,
                                          COMPLETE_NO_SPACE);

                        res = 1;
                    } else if (wcsncasecmp(user_name, pw_name, name_len) == 0) {
                        wcstring name = format_string(L"~%ls", pw_name);
                        wcstring desc = format_string(COMPLETE_USER_DESC, pw_name);

                        append_completion(&this->completions, name, desc, COMPLETE_REPLACES_TOKEN |
                                                                              COMPLETE_DONT_ESCAPE |
                                                                              COMPLETE_NO_SPACE);
                        res = 1;
                    }
                }
            }
            endpwent();
        }
    }

    return res;
}

void complete(const wcstring &cmd_with_subcmds, std::vector<completion_t> *out_comps,
              completion_request_flags_t flags, const env_vars_snapshot_t &vars) {
    /* Determine the innermost subcommand */
    const wchar_t *cmdsubst_begin, *cmdsubst_end;
    parse_util_cmdsubst_extent(cmd_with_subcmds.c_str(), cmd_with_subcmds.size(), &cmdsubst_begin,
                               &cmdsubst_end);
    assert(cmdsubst_begin != NULL && cmdsubst_end != NULL && cmdsubst_end >= cmdsubst_begin);
    const wcstring cmd = wcstring(cmdsubst_begin, cmdsubst_end - cmdsubst_begin);

    /* Make our completer */
    completer_t completer(cmd, flags, vars);

    wcstring current_command;
    const size_t pos = cmd.size();
    bool done = false;
    bool use_command = 1;
    bool use_function = 1;
    bool use_builtin = 1;
    bool use_implicit_cd = 1;

    // debug( 1, L"Complete '%ls'", cmd.c_str() );

    const wchar_t *cmd_cstr = cmd.c_str();
    const wchar_t *tok_begin = NULL, *prev_begin = NULL, *prev_end = NULL;
    parse_util_token_extent(cmd_cstr, cmd.size(), &tok_begin, NULL, &prev_begin, &prev_end);

    /**
     If we are completing a variable name or a tilde expansion user
     name, we do that and return. No need for any other completions.
     */
    const wcstring current_token = tok_begin;

    /* Unconditionally complete variables and processes. This is a little weird since we will
     * happily complete variables even in e.g. command position, despite the fact that they are
     * invalid there. */
    if (!done) {
        done = completer.try_complete_variable(current_token) ||
               completer.try_complete_user(current_token);
    }

    if (!done) {
        parse_node_tree_t tree;
        parse_tree_from_string(cmd, parse_flag_continue_after_error |
                                        parse_flag_accept_incomplete_tokens |
                                        parse_flag_include_comments,
                               &tree, NULL);

        /* Find any plain statement that contains the position. We have to backtrack past spaces
         * (#1261). So this will be at either the last space character, or after the end of the
         * string */
        size_t adjusted_pos = pos;
        while (adjusted_pos > 0 && cmd.at(adjusted_pos - 1) == L' ') {
            adjusted_pos--;
        }

        const parse_node_t *plain_statement =
            tree.find_node_matching_source_location(symbol_plain_statement, adjusted_pos, NULL);
        if (plain_statement == NULL) {
            /* Not part of a plain statement. This could be e.g. a for loop header, case expression,
            etc. Do generic file completions (#1309). If we had to backtrack, it means there was
            whitespace; don't do an autosuggestion in that case. Also don't do it if we are just
            after a pipe, semicolon, or & (#1631), or in a comment.

            Overall this logic is a total mess. A better approach would be to return the "possible
            next token" from the parse tree directly (this data is available as the first of the
            sequence of nodes without source locations at the very end of the parse tree). */
            bool do_file = true;
            if (flags & COMPLETION_REQUEST_AUTOSUGGESTION) {
                if (adjusted_pos < pos) {
                    do_file = false;
                } else if (pos > 0) {
                    // If the previous character is in one of these types, we don't do file
                    // suggestions
                    parse_token_type_t bad_types[] = {parse_token_type_pipe, parse_token_type_end,
                                                      parse_token_type_background,
                                                      parse_special_type_comment};
                    for (size_t i = 0; i < sizeof bad_types / sizeof *bad_types; i++) {
                        if (tree.find_node_matching_source_location(bad_types[i], pos - 1, NULL)) {
                            do_file = false;
                            break;
                        }
                    }
                }
            }
            completer.complete_param_expand(current_token, do_file);
        } else {
            assert(plain_statement->has_source() &&
                   plain_statement->type == symbol_plain_statement);

            /* Get the command node */
            const parse_node_t *cmd_node =
                tree.get_child(*plain_statement, 0, parse_token_type_string);

<<<<<<< HEAD
            /* Get the actual command string */
            if (cmd_node != NULL) current_command = cmd_node->get_source(cmd);
=======
            // Get the actual command string.
            if (cmd_node) current_command = cmd_node->get_source(cmd);
>>>>>>> a8ce6e98

            /* Check the decoration */
            switch (tree.decoration_for_plain_statement(*plain_statement)) {
                case parse_statement_decoration_none:
                    use_command = true;
                    use_function = true;
                    use_builtin = true;
                    use_implicit_cd = true;
                    break;

                case parse_statement_decoration_command:
                case parse_statement_decoration_exec:
                    use_command = true;
                    use_function = false;
                    use_builtin = false;
                    use_implicit_cd = false;
                    break;

                case parse_statement_decoration_builtin:
                    use_command = false;
                    use_function = false;
                    use_builtin = true;
                    use_implicit_cd = false;
                    break;
            }

            // cppcheck-suppress nullPointerRedundantCheck
            if (cmd_node && cmd_node->location_in_or_at_end_of_source_range(pos)) {
                /* Complete command filename */
                completer.complete_cmd(current_token, use_function, use_builtin, use_command,
                                       use_implicit_cd);
            } else {
                /* Get all the arguments */
                const parse_node_tree_t::parse_node_list_t all_arguments =
                    tree.find_nodes(*plain_statement, symbol_argument);

                /* See whether we are in an argument. We may also be in a redirection, or nothing at
                 * all. */
                size_t matching_arg_index = -1;
                for (size_t i = 0; i < all_arguments.size(); i++) {
                    const parse_node_t *node = all_arguments.at(i);
                    if (node->location_in_or_at_end_of_source_range(adjusted_pos)) {
                        matching_arg_index = i;
                        break;
                    }
                }

                bool had_ddash = false;
                wcstring current_argument, previous_argument;
                if (matching_arg_index != (size_t)(-1)) {
                    const wcstring matching_arg =
                        all_arguments.at(matching_arg_index)->get_source(cmd);

                    /* If the cursor is in whitespace, then the "current" argument is empty and the
                     * previous argument is the matching one. But if the cursor was in or at the end
                     * of the argument, then the current argument is the matching one, and the
                     * previous argument is the one before it. */
                    bool cursor_in_whitespace = (adjusted_pos < pos);
                    if (cursor_in_whitespace) {
                        current_argument = L"";
                        previous_argument = matching_arg;
                    } else {
                        current_argument = matching_arg;
                        if (matching_arg_index > 0) {
                            previous_argument =
                                all_arguments.at(matching_arg_index - 1)->get_source(cmd);
                        }
                    }

                    /* Check to see if we have a preceding double-dash */
                    for (size_t i = 0; i < matching_arg_index; i++) {
                        if (all_arguments.at(i)->get_source(cmd) == L"--") {
                            had_ddash = true;
                            break;
                        }
                    }
                }

                /* If we are not in an argument, we may be in a redirection */
                bool in_redirection = false;
                if (matching_arg_index == (size_t)(-1)) {
                    const parse_node_t *redirection = tree.find_node_matching_source_location(
                        symbol_redirection, adjusted_pos, plain_statement);
                    in_redirection = (redirection != NULL);
                }

                bool do_file = false, handle_as_special_cd = false;
                if (in_redirection) {
                    do_file = true;
                } else {
                    wcstring original_command_unescape;
                    if (unescape_string(current_command, &original_command_unescape,
                                        UNESCAPE_DEFAULT)) {
                        // Have to walk over the command and its entire wrap chain
                        // If any command disables do_file, then they all do
                        do_file = true;
                        const wcstring_list_t wrap_chain =
                            complete_get_wrap_chain(original_command_unescape);
                        for (size_t i = 0; i < wrap_chain.size(); i++) {
                            const wcstring &completing_command = wrap_chain.at(i);

                            // Maybe load this completion
                            if (!(flags & COMPLETION_REQUEST_AUTOSUGGESTION)) {
                                ASSERT_IS_MAIN_THREAD();
                                complete_load(completing_command, true);
                            } else {
                                /* Maybe load this command (on the main thread) */
                                if (!completion_autoloader.has_tried_loading(cmd)) {
                                    iothread_perform_on_main(complete_load_no_reload,
                                                             &completing_command);
                                }
                            }

                            // Hackish, this. The first command in the chain is always the given
                            // command. For every command past the first, we need to create a
                            // transient commandline for builtin_commandline. But not for
                            // COMPLETION_REQUEST_AUTOSUGGESTION, which may occur on background
                            // threads.
                            builtin_commandline_scoped_transient_t *transient_cmd = NULL;
                            if (i == 0) {
                                assert(wrap_chain.at(i) == completing_command);
                            } else if (!(flags & COMPLETION_REQUEST_AUTOSUGGESTION)) {
                                assert(cmd_node != NULL);
                                wcstring faux_cmdline = cmd;
                                faux_cmdline.replace(cmd_node->source_start,
                                                     cmd_node->source_length, wrap_chain.at(i));
                                transient_cmd =
                                    new builtin_commandline_scoped_transient_t(faux_cmdline);
                            }

                            complete_rebuild_docopt_as_necessary(completing_command);

                            // Perform docopt completions
                            bool cursor_in_last_arg = (adjusted_pos == pos);
                            if (completer.complete_from_docopt(completing_command, tree,
                                                               all_arguments, cmd,
                                                               cursor_in_last_arg)) {
                                do_file = false;
                            }

                            delete transient_cmd;  // may be null
                        }
                    }

                    /* If we have found no command specific completions at all, fall back to using
                     * file completions. */
                    if (completer.empty()) do_file = true;

                    /* Hack. If we're cd, handle it specially (#1059, others) */
                    handle_as_special_cd = (original_command_unescape == L"cd");

                    /* And if we're autosuggesting, and the token is empty, don't do file
                     * suggestions */
                    if ((flags & COMPLETION_REQUEST_AUTOSUGGESTION) && current_argument.empty()) {
                        do_file = false;
                    }
                }

                /* This function wants the unescaped string */
                completer.complete_param_expand(current_token, do_file, handle_as_special_cd);
            }
        }
    }

    *out_comps = completer.get_completions();
}

/**
   Print the GNU longopt style switch \c opt, and the argument \c
   argument to the specified stringbuffer, but only if arguemnt is
   non-null and longer than 0 characters.
*/
static void append_switch(wcstring &out, const wcstring &opt, const wcstring &argument) {
    if (argument.empty()) return;

    wcstring esc = escape_string(argument, 1);
    append_format(out, L" --%ls %ls", opt.c_str(), esc.c_str());
}

wcstring complete_print() {
    wcstring out;
    scoped_lock locker(completion_lock);  //!OCLINT(side-effect)

    // Get a list of all completions in a vector, then sort it by order
    std::vector<const completion_entry_t *> all_completions;
    for (completion_entry_set_t::const_iterator i = completion_set.begin();
         i != completion_set.end(); ++i) {
        all_completions.push_back(&*i);
    }
    sort(all_completions.begin(), all_completions.end(), compare_completions_by_order);

    for (std::vector<const completion_entry_t *>::const_iterator iter = all_completions.begin();
         iter != all_completions.end(); ++iter) {
        const completion_entry_t *e = *iter;
        const legacy_option_list_t &options = e->options;
        for (legacy_option_list_t::const_iterator oiter = options.begin(); oiter != options.end();
             ++oiter) {
            const legacy_option_t &o = *oiter;

            out.append(L"complete");

            if (!(o.metadata.tag & argument_allow_files)) {
                out.append(L" --no-files");
            }

            append_switch(out, e->cmd_is_path ? L"path" : L"command",
                          escape_string(e->cmd, ESCAPE_ALL));

            if (!o.option.empty()) {
                switch (o.type) {
                    case legacy_option_t::single_short:
                        append_switch(out, L"short-option", o.option);
                        break;
                    case legacy_option_t::single_long:
                        append_switch(out, L"old-option", o.option);
                        break;
                    case legacy_option_t::double_long:
                        append_switch(out, L"long-option", o.option);
                        break;
                }
            }

            append_switch(out, L"description", C_(o.metadata.description));

            append_switch(out, L"arguments", o.metadata.command);

            append_switch(out, L"condition", o.metadata.condition);

            out.append(L"\n");
        }
    }

    /* Append wraps. This is a wonky interface where even values are the commands, and odd values
     * are the targets that they wrap. */
    const wcstring_list_t wrap_pairs = complete_get_wrap_pairs();
    assert(wrap_pairs.size() % 2 == 0);
    for (size_t i = 0; i < wrap_pairs.size();) {
        const wcstring &cmd = wrap_pairs.at(i++);
        const wcstring &target = wrap_pairs.at(i++);
        append_format(out, L"complete --command %ls --wraps %ls\n", cmd.c_str(), target.c_str());
    }
    return out;
}

/* Completion "wrapper" support. The map goes from wrapping-command to wrapped-command-list */
static pthread_mutex_t wrapper_lock = PTHREAD_MUTEX_INITIALIZER;
typedef std::map<wcstring, wcstring_list_t> wrapper_map_t;
static wrapper_map_t &wrap_map() {
    ASSERT_IS_LOCKED(wrapper_lock);
    // A pointer is a little more efficient than an object as a static because we can elide the
    // thread-safe initialization
    static wrapper_map_t *wrapper_map = NULL;
    if (wrapper_map == NULL) {
        wrapper_map = new wrapper_map_t();
    }
    return *wrapper_map;
}

/* Add a new target that is wrapped by command. Example: __fish_sgrep (command) wraps grep (target).
 */
bool complete_add_wrapper(const wcstring &command, const wcstring &new_target) {
    if (command.empty() || new_target.empty()) {
        return false;
    }

    scoped_lock locker(wrapper_lock);
    wrapper_map_t &wraps = wrap_map();
    wcstring_list_t *targets = &wraps[command];
    // If it's already present, we do nothing
    if (std::find(targets->begin(), targets->end(), new_target) == targets->end()) {
        targets->push_back(new_target);
    }
    return true;
}

bool complete_remove_wrapper(const wcstring &command, const wcstring &target_to_remove) {
    if (command.empty() || target_to_remove.empty()) {
        return false;
    }

    scoped_lock locker(wrapper_lock);
    wrapper_map_t &wraps = wrap_map();
    bool result = false;
    wrapper_map_t::iterator current_targets_iter = wraps.find(command);
    if (current_targets_iter != wraps.end()) {
        wcstring_list_t *targets = &current_targets_iter->second;
        wcstring_list_t::iterator where =
            std::find(targets->begin(), targets->end(), target_to_remove);
        if (where != targets->end()) {
            targets->erase(where);
            result = true;
        }
    }
    return result;
}

wcstring_list_t complete_get_wrap_chain(const wcstring &command) {
    if (command.empty()) {
        return wcstring_list_t();
    }
    scoped_lock locker(wrapper_lock);  //!OCLINT(side-effect)
    const wrapper_map_t &wraps = wrap_map();

    wcstring_list_t result;
    std::set<wcstring> visited;            // set of visited commands
    wcstring_list_t to_visit(1, command);  // stack of remaining-to-visit commands

    wcstring target;
    while (!to_visit.empty()) {
        // Grab the next command to visit, put it in target
        target.swap(to_visit.back());
        to_visit.pop_back();

        // Try inserting into visited. If it was already present, we skip it; this is how we avoid
        // loops.
        if (!visited.insert(target).second) {
            continue;
        }

        // Insert the target in the result. Note this is the command itself, if this is the first
        // iteration of the loop.
        result.push_back(target);

        // Enqueue its children
        wrapper_map_t::const_iterator target_children_iter = wraps.find(target);
        if (target_children_iter != wraps.end()) {
            const wcstring_list_t &children = target_children_iter->second;
            to_visit.insert(to_visit.end(), children.begin(), children.end());
        }
    }

    return result;
}

wcstring_list_t complete_get_wrap_pairs() {
    wcstring_list_t result;
    scoped_lock locker(wrapper_lock);  //!OCLINT(side-effect)
    const wrapper_map_t &wraps = wrap_map();
    for (wrapper_map_t::const_iterator outer = wraps.begin(); outer != wraps.end(); ++outer) {
        const wcstring &cmd = outer->first;
        const wcstring_list_t &targets = outer->second;
        for (size_t i = 0; i < targets.size(); i++) {
            result.push_back(cmd);
            result.push_back(targets.at(i));
        }
    }
    return result;
}<|MERGE_RESOLUTION|>--- conflicted
+++ resolved
@@ -297,15 +297,9 @@
     bool fuzzy() const { return !!(flags & COMPLETION_REQUEST_FUZZY_MATCH); }
 
     fuzzy_match_type_t max_fuzzy_match_type() const {
-<<<<<<< HEAD
-        /* If we are doing fuzzy matching, request all types; if not request only prefix matching */
-        return (flags & COMPLETION_REQUEST_FUZZY_MATCH) ? fuzzy_match_none
-                                                        : fuzzy_match_prefix_case_insensitive;
-=======
         // If we are doing fuzzy matching, request all types; if not request only prefix matching.
         if (flags & COMPLETION_REQUEST_FUZZY_MATCH) return fuzzy_match_none;
         return fuzzy_match_prefix_case_insensitive;
->>>>>>> a8ce6e98
     }
 
    public:
@@ -466,13 +460,8 @@
     // option should be  empty iff the option type is arguments only
     assert(bare_option.empty() == (option_type == option_type_args_only));
 
-<<<<<<< HEAD
-    /* Lock the lock that allows us to edit the completion entry list */
-    scoped_lock lock(completion_lock);
-=======
     // Lock the lock that allows us to edit the completion entry list.
     scoped_lock lock(completion_lock);  //!OCLINT(has side effects)
->>>>>>> a8ce6e98
 
     completion_entry_t &c = complete_get_exact_entry(cmd, cmd_is_path);
 
@@ -753,22 +742,10 @@
     return result;
 }
 
-<<<<<<< HEAD
-/**
-   Complete the specified command name. Search for executables in the
-   path, executables defined using an absolute path, functions,
-   builtins and directories for implicit cd commands.
-
-   \param cmd the command string to find completions for
-
-   \param comp the list to add all completions to
-*/
-=======
 /// Complete the specified command name. Search for executables in the path, executables defined
 /// using an absolute path, functions, builtins and directories for implicit cd commands.
 ///
 /// \param str_cmd the command string to find completions for
->>>>>>> a8ce6e98
 void completer_t::complete_cmd(const wcstring &str_cmd, bool use_function, bool use_builtin,
                                bool use_command, bool use_implicit_cd) {
     /* Paranoia */
@@ -812,20 +789,7 @@
     }
 }
 
-<<<<<<< HEAD
-/**
-   Evaluate the argument list (as supplied by complete -a) and insert
-   any return matching completions. Matching is done using \c
-   copy_strings_with_prefix, meaning the completion may contain
-   wildcards. Logically, this is not always the right thing to do, but
-   I have yet to come up with a case where this matters.
-
-   \param str The string to complete.
-   \param args The list of option arguments to be evaluated.
-   \param desc Description of the completion
-   \param comp_out The list into which the results will be inserted
-*/
-=======
+
 /// Evaluate the argument list (as supplied by complete -a) and insert any return matching
 /// completions. Matching is done using \c copy_strings_with_prefix, meaning the completion may
 /// contain wildcards. Logically, this is not always the right thing to do, but I have yet to come
@@ -835,7 +799,6 @@
 /// \param args The list of option arguments to be evaluated.
 /// \param desc Description of the completion
 /// \param flags The list into which the results will be inserted
->>>>>>> a8ce6e98
 void completer_t::complete_from_args(const wcstring &str, const wcstring &args,
                                      const wcstring &desc, complete_flags_t flags) {
     bool is_autosuggest = (this->type() == COMPLETE_AUTOSUGGEST);
@@ -1288,13 +1251,8 @@
             const parse_node_t *cmd_node =
                 tree.get_child(*plain_statement, 0, parse_token_type_string);
 
-<<<<<<< HEAD
-            /* Get the actual command string */
-            if (cmd_node != NULL) current_command = cmd_node->get_source(cmd);
-=======
             // Get the actual command string.
             if (cmd_node) current_command = cmd_node->get_source(cmd);
->>>>>>> a8ce6e98
 
             /* Check the decoration */
             switch (tree.decoration_for_plain_statement(*plain_statement)) {
