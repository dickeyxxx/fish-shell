--- conflicted
+++ resolved
@@ -137,20 +137,9 @@
     /** Order for when this completion was created. This aids in outputting completions sorted by time. */
     const unsigned int order;
 
-<<<<<<< HEAD
     /** Removes one or many options. */
     bool remove_option(const legacy_option_t &lopt);
-    void remove_all_options();
-    
-=======
-    /** Getters for option list. */
-    const option_list_t &get_options() const;
-
-    /** Adds or removes an option. */
-    void add_option(const complete_entry_opt_t &opt);
-    bool remove_option(const wcstring &option, complete_option_type_t type);
-
->>>>>>> 22ca868a
+    
     completion_entry_t(const wcstring &c, bool type, bool author) :
         doc_handle(),
         cmd(c),
@@ -518,6 +507,21 @@
     return const_cast<completion_entry_t&>(*ins.first);
 }
 
+/** Locate the specified entry. Must be called while locked */
+static completion_entry_t *complete_find_exact_entry(const wcstring &cmd, bool cmd_is_path)
+{
+    ASSERT_IS_LOCKED(completion_lock);
+    completion_entry_set_t::iterator where = completion_set.find(completion_entry_t(cmd, cmd_is_path, false));
+    // const_cast: See SET_ELEMENTS_ARE_IMMUTABLE
+    if (where == completion_set.end())
+    {
+        return NULL;
+    }
+    else
+    {
+        return const_cast<completion_entry_t*>(&*where);
+    }
+}
 
 void complete_set_authoritative(const wchar_t *cmd, bool cmd_is_path, bool authoritative)
 {
@@ -565,8 +569,8 @@
     }
     lopt.metadata.tag = arg_flags;
     
-    c->invalidate_handle();
-    c->options.push_back(lopt);
+    c.invalidate_handle();
+    c.options.push_back(lopt);
 }
 
 // Have to determine ourselves if this is a path
@@ -577,7 +581,6 @@
     wcstring cmd, path;
     parse_cmd_string(cmd_or_path, path, cmd);
 
-<<<<<<< HEAD
     scoped_lock lock(completion_lock);
     if (! cmd.empty())
     {
@@ -613,9 +616,6 @@
         this->doc_handle->set_options(this->options);
     }
     return this->doc_handle;
-=======
-    c.add_option(opt);
->>>>>>> 22ca868a
 }
 
 /**
@@ -643,16 +643,6 @@
     return this->options.empty();
 }
 
-<<<<<<< HEAD
-void completion_entry_t::remove_all_options()
-{
-    ASSERT_IS_LOCKED(completion_lock);
-    this->invalidate_handle();
-    this->options.clear();
-}
-
-=======
->>>>>>> 22ca868a
 
 void complete_remove(const wcstring &cmd, bool cmd_is_path, const wcstring &bare_option, complete_option_type_t type)
 {
@@ -662,16 +652,10 @@
     completion_entry_set_t::iterator iter = completion_set.find(tmp_entry);
     if (iter != completion_set.end())
     {
-<<<<<<< HEAD
-        completion_entry_t *entry = *iter;
-        const legacy_option_t lopt = build_legacy_option(bare_option, type);
-        bool delete_it = entry->remove_option(lopt);
-=======
         // const_cast: See SET_ELEMENTS_ARE_IMMUTABLE
         completion_entry_t &entry = const_cast<completion_entry_t&>(*iter);
-
-        bool delete_it = entry.remove_option(option, type);
->>>>>>> 22ca868a
+        const legacy_option_t lopt = build_legacy_option(bare_option, type);
+        bool delete_it = entry.remove_option(lopt);
         if (delete_it)
         {
             /* Delete this entry */
@@ -1097,18 +1081,8 @@
         
         if (!allow_options && string_prefixes_string(L"-", suggestion.token))
         {
-<<<<<<< HEAD
             // Not allowing options
             continue;
-=======
-            const completion_entry_t &i = *iter;
-            const wcstring &match = i.cmd_is_path ? path : cmd;
-            if (wildcard_match(match, i.cmd))
-            {
-                /* Copy all of their options into our list */
-                all_options.push_back(i.get_options()); //Oof, this is a lot of copying
-            }
->>>>>>> 22ca868a
         }
         
         // We need to test the condition in every branch, but we can do it after a fuzzy match in the options case
