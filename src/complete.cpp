--- conflicted
+++ resolved
@@ -36,12 +36,9 @@
 #include "path.h"
 #include "parse_tree.h"
 #include "iothread.h"
-<<<<<<< HEAD
 #include "docopt_registration.h"
-=======
 #include "autoload.h"
 #include "parse_constants.h"
->>>>>>> e291a38a
 
 /*
   Completion description strings, mostly for different types of files, such as sockets, block devices, etc.
