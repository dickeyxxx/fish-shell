/** \file fish_tests.c
  Various bug and feature tests. Compiled and run by make test.
*/

#include "config.h"


#include <stdlib.h>
#include <stdio.h>
#include <wchar.h>
#include <string.h>
#include <unistd.h>
#include <errno.h>
#include <unistd.h>
#include <termios.h>
#include <sys/types.h>
#include <sys/stat.h>
#include <sys/wait.h>
#include <fcntl.h>
#include <stdarg.h>
#include <libgen.h>
#include <iostream>
#include <string>
#include <sstream>
#include <algorithm>
#include <iterator>

#ifdef HAVE_GETOPT_H
#include <getopt.h>
#endif

#include <signal.h>

#include <locale.h>
#include <dirent.h>
#include <time.h>

#include "fallback.h"
#include "util.h"

#include "common.h"
#include "proc.h"
#include "reader.h"
#include "builtin.h"
#include "function.h"
#include "autoload.h"
#include "complete.h"
#include "wutil.h"
#include "env.h"
#include "expand.h"
#include "parser.h"
#include "tokenizer.h"
#include "output.h"
#include "exec.h"
#include "event.h"
#include "path.h"
#include "history.h"
#include "highlight.h"
#include "iothread.h"
#include "postfork.h"
#include "signal.h"
#include "parse_tree.h"
#include "parse_util.h"
#include "pager.h"
#include "input.h"
#include "wildcard.h"
#include "utf8.h"
#include "env_universal_common.h"
#include "docopt_registration.h"
#include "wcstringutil.h"

static const char * const * s_arguments;
static int s_test_run_count = 0;

/* Indicate if we should test the given function. Either we test everything (all arguments) or we run only tests that have a prefix in s_arguments */
static bool should_test_function(const char *func_name)
{
    /* No args, test everything */
    bool result = false;
    if (! s_arguments || ! s_arguments[0])
    {
        result = true;
    }
    else
    {
        for (size_t i=0; s_arguments[i] != NULL; i++)
        {
            if (! strncmp(func_name, s_arguments[i], strlen(s_arguments[i])))
            {
                /* Prefix match */
                result = true;
                break;
            }
        }
    }
    if (result)
        s_test_run_count++;
    return result;
}

/**
   The number of tests to run
 */
#define ESCAPE_TEST_COUNT 100000
/**
   The average length of strings to unescape
 */
#define ESCAPE_TEST_LENGTH 100
/**
   The higest character number of character to try and escape
 */
#define ESCAPE_TEST_CHAR 4000

/**
   Number of laps to run performance testing loop
*/
#define LAPS 50

/**
   Number of encountered errors
*/
static int err_count=0;

/**
   Print formatted output
*/
static void say(const wchar_t *blah, ...)
{
    va_list va;
    va_start(va, blah);
    vwprintf(blah, va);
    va_end(va);
    wprintf(L"\n");
}

/**
   Print formatted error string
*/
static void err(const wchar_t *blah, ...)
{
    va_list va;
    va_start(va, blah);
    err_count++;

    // Xcode's term doesn't support color (even though TERM claims it does)
    bool colorize = ! getenv("RUNNING_IN_XCODE");

    // show errors in red
    if (colorize)
    {
        fputs("\x1b[31m", stdout);
    }

    wprintf(L"Error: ");
    vwprintf(blah, va);
    va_end(va);

    // return to normal color
    if (colorize)
    {
        fputs("\x1b[0m", stdout);
    }

    wprintf(L"\n");
}

// Joins a wcstring_list_t via commas
static wcstring comma_join(const wcstring_list_t &lst)
{
    wcstring result;
    for (size_t i=0; i < lst.size(); i++)
    {
        if (i > 0)
        {
            result.push_back(L',');
        }
        result.append(lst.at(i));
    }
    return result;
}

/* Helper to chdir and then update $PWD */
static int chdir_set_pwd(const char *path)
{
    int ret = chdir(path);
    if (ret == 0)
    {
        env_set_pwd();
    }
    return ret;
}

#define do_test(e) do { if (! (e)) err(L"Test failed on line %lu: %s", __LINE__, #e); } while (0)

#define do_test1(e, msg) do { if (! (e)) err(L"Test failed on line %lu: %ls", __LINE__, (msg)); } while (0)

/* Test sane escapes */
static void test_unescape_sane()
{
    const struct test_t
    {
        const wchar_t * input;
        const wchar_t * expected;
    } tests[] =
    {
        {L"abcd", L"abcd"},
        {L"'abcd'", L"abcd"},
        {L"'abcd\\n'", L"abcd\\n"},
        {L"\"abcd\\n\"", L"abcd\\n"},
        {L"\"abcd\\n\"", L"abcd\\n"},
        {L"\\143", L"c"},
        {L"'\\143'", L"\\143"},
        {L"\\n", L"\n"} // \n normally becomes newline
    };
    wcstring output;
    for (size_t i=0; i < sizeof tests / sizeof *tests; i++)
    {
        bool ret = unescape_string(tests[i].input, &output, UNESCAPE_DEFAULT);
        if (! ret)
        {
            err(L"Failed to unescape '%ls'\n", tests[i].input);
        }
        else if (output != tests[i].expected)
        {
            err(L"In unescaping '%ls', expected '%ls' but got '%ls'\n", tests[i].input, tests[i].expected, output.c_str());
        }
    }

    // test for overflow
    if (unescape_string(L"echo \\UFFFFFF", &output, UNESCAPE_DEFAULT))
    {
        err(L"Should not have been able to unescape \\UFFFFFF\n");
    }
    if (unescape_string(L"echo \\U110000", &output, UNESCAPE_DEFAULT))
    {
        err(L"Should not have been able to unescape \\U110000\n");
    }
    if (! unescape_string(L"echo \\U10FFFF", &output, UNESCAPE_DEFAULT))
    {
        err(L"Should have been able to unescape \\U10FFFF\n");
    }


}

/**
   Test the escaping/unescaping code by escaping/unescaping random
   strings and verifying that the original string comes back.
*/

static void test_escape_crazy()
{
    say(L"Testing escaping and unescaping");
    wcstring random_string;
    wcstring escaped_string;
    wcstring unescaped_string;
    for (size_t i=0; i<ESCAPE_TEST_COUNT; i++)
    {
        random_string.clear();
        while (rand() % ESCAPE_TEST_LENGTH)
        {
            random_string.push_back((rand() % ESCAPE_TEST_CHAR) +1);
        }

        escaped_string = escape_string(random_string, ESCAPE_ALL);
        bool unescaped_success = unescape_string(escaped_string, &unescaped_string, UNESCAPE_DEFAULT);

        if (! unescaped_success)
        {
            err(L"Failed to unescape string <%ls>", escaped_string.c_str());
        }
        else if (unescaped_string != random_string)
        {
            err(L"Escaped and then unescaped string '%ls', but got back a different string '%ls'", random_string.c_str(), unescaped_string.c_str());
        }
    }
}

static void test_format(void)
{
    say(L"Testing formatting functions");
    struct
    {
        unsigned long long val;
        const char *expected;
    } tests[] =
    {
        { 0, "empty" },
        { 1, "1B" },
        { 2, "2B" },
        { 1024, "1kB" },
        { 1870, "1.8kB" },
        { 4322911, "4.1MB" }
    };
    size_t i;
    for (i=0; i < sizeof tests / sizeof *tests; i++)
    {
        char buff[128];
        format_size_safe(buff, tests[i].val);
        do_test(! strcmp(buff, tests[i].expected));
    }

    for (int j=-129; j <= 129; j++)
    {
        char buff1[128], buff2[128];
        format_long_safe(buff1, j);
        sprintf(buff2, "%d", j);
        do_test(! strcmp(buff1, buff2));

        wchar_t wbuf1[128], wbuf2[128];
        format_long_safe(wbuf1, j);
        swprintf(wbuf2, 128, L"%d", j);
        do_test(! wcscmp(wbuf1, wbuf2));

    }

    long q = LONG_MIN;
    char buff1[128], buff2[128];
    format_long_safe(buff1, q);
    sprintf(buff2, "%ld", q);
    do_test(! strcmp(buff1, buff2));
}

/**
   Test wide/narrow conversion by creating random strings and
   verifying that the original string comes back thorugh double
   conversion.
*/
static void test_convert()
{
    /*  char o[] =
        {
          -17, -128, -121, -68, 0
        }
      ;

      wchar_t *w = str2wcs(o);
      char *n = wcs2str(w);

      int i;

      for( i=0; o[i]; i++ )
      {
        bitprint(o[i]);;
        //wprintf(L"%d ", o[i]);
      }
      wprintf(L"\n");

      for( i=0; w[i]; i++ )
      {
        wbitprint(w[i]);;
        //wprintf(L"%d ", w[i]);
      }
      wprintf(L"\n");

      for( i=0; n[i]; i++ )
      {
        bitprint(n[i]);;
        //wprintf(L"%d ", n[i]);
      }
      wprintf(L"\n");

      return;
    */


    int i;
    std::vector<char> sb;

    say(L"Testing wide/narrow string conversion");

    for (i=0; i<ESCAPE_TEST_COUNT; i++)
    {
        const char *o, *n;

        char c;

        sb.clear();

        while (rand() % ESCAPE_TEST_LENGTH)
        {
            c = rand();
            sb.push_back(c);
        }
        c = 0;
        sb.push_back(c);

        o = &sb.at(0);
        const wcstring w = str2wcstring(o);
        n = wcs2str(w.c_str());

        if (!o || !n)
        {
            err(L"Line %d - Conversion cycle of string %s produced null pointer on %s", __LINE__, o, L"wcs2str");
        }

        if (strcmp(o, n))
        {
            err(L"Line %d - %d: Conversion cycle of string %s produced different string %s", __LINE__, i, o, n);
        }
        free((void *)n);

    }
}

/* Verify correct behavior with embedded nulls */
static void test_convert_nulls(void)
{
    say(L"Testing embedded nulls in string conversion");
    const wchar_t in[] = L"AAA\0BBB";
    const size_t in_len = (sizeof in / sizeof *in) - 1;
    const wcstring in_str = wcstring(in, in_len);
    std::string out_str = wcs2string(in_str);
    if (out_str.size() != in_len)
    {
        err(L"Embedded nulls mishandled in wcs2string");
    }
    for (size_t i=0; i < in_len; i++)
    {
        if (in[i] != out_str.at(i))
        {
            err(L"Embedded nulls mishandled in wcs2string at index %lu", (unsigned long)i);
        }
    }

    wcstring out_wstr = str2wcstring(out_str);
    if (out_wstr.size() != in_len)
    {
        err(L"Embedded nulls mishandled in str2wcstring");
    }
    for (size_t i=0; i < in_len; i++)
    {
        if (in[i] != out_wstr.at(i))
        {
            err(L"Embedded nulls mishandled in str2wcstring at index %lu", (unsigned long)i);
        }
    }

}

/**
   Test the tokenizer
*/
static void test_tok()
{
    say(L"Testing tokenizer");
    {

        const wchar_t *str = L"string <redirection  2>&1 'nested \"quoted\" '(string containing subshells ){and,brackets}$as[$well (as variable arrays)] not_a_redirect^ ^ ^^is_a_redirect Compress_Newlines\n  \n\t\n   \nInto_Just_One";
        const int types[] =
        {
            TOK_STRING, TOK_REDIRECT_IN, TOK_STRING, TOK_REDIRECT_FD, TOK_STRING, TOK_STRING, TOK_STRING, TOK_REDIRECT_OUT, TOK_REDIRECT_APPEND, TOK_STRING, TOK_STRING, TOK_END, TOK_STRING
        };

        say(L"Test correct tokenization");

        tokenizer_t t(str, 0);
        tok_t token;
        size_t i = 0;
        while (t.next(&token))
        {
            if (i > sizeof types / sizeof *types)
            {
                err(L"Too many tokens returned from tokenizer");
                break;
            }
            if (types[i] != token.type)
            {
                err(L"Tokenization error:");
                wprintf(L"Token number %d of string \n'%ls'\n, got token type %ld\n",
                        i+1,
                        str,
                        (long)token.type);
            }
            i++;
        }
        if (i < sizeof types / sizeof *types)
        {
            err(L"Too few tokens returned from tokenizer");
        }
    }

    /* Test some errors */
    {
        tok_t token;
        tokenizer_t t(L"abc\\", 0);
        do_test(t.next(&token));
        do_test(token.type == TOK_ERROR);
        do_test(token.error == TOK_UNTERMINATED_ESCAPE);
        do_test(token.error_offset == 3);
    }

    {
        tok_t token;
        tokenizer_t t(L"abc defg(hij (klm)", 0);
        do_test(t.next(&token));
        do_test(t.next(&token));
        do_test(token.type == TOK_ERROR);
        do_test(token.error == TOK_UNTERMINATED_SUBSHELL);
        do_test(token.error_offset == 4);
    }

    {
        tok_t token;
        tokenizer_t t(L"abc defg[hij (klm)", 0);
        do_test(t.next(&token));
        do_test(t.next(&token));
        do_test(token.type == TOK_ERROR);
        do_test(token.error == TOK_UNTERMINATED_SLICE);
        do_test(token.error_offset == 4);
    }

    /* Test redirection_type_for_string */
    if (redirection_type_for_string(L"<") != TOK_REDIRECT_IN) err(L"redirection_type_for_string failed on line %ld", (long)__LINE__);
    if (redirection_type_for_string(L"^") != TOK_REDIRECT_OUT) err(L"redirection_type_for_string failed on line %ld", (long)__LINE__);
    if (redirection_type_for_string(L">") != TOK_REDIRECT_OUT) err(L"redirection_type_for_string failed on line %ld", (long)__LINE__);
    if (redirection_type_for_string(L"2>") != TOK_REDIRECT_OUT) err(L"redirection_type_for_string failed on line %ld", (long)__LINE__);
    if (redirection_type_for_string(L">>") != TOK_REDIRECT_APPEND) err(L"redirection_type_for_string failed on line %ld", (long)__LINE__);
    if (redirection_type_for_string(L"2>>") != TOK_REDIRECT_APPEND) err(L"redirection_type_for_string failed on line %ld", (long)__LINE__);
    if (redirection_type_for_string(L"2>?") != TOK_REDIRECT_NOCLOB) err(L"redirection_type_for_string failed on line %ld", (long)__LINE__);
    if (redirection_type_for_string(L"9999999999999999>?") != TOK_NONE) err(L"redirection_type_for_string failed on line %ld", (long)__LINE__);
    if (redirection_type_for_string(L"2>&3") != TOK_REDIRECT_FD) err(L"redirection_type_for_string failed on line %ld", (long)__LINE__);
    if (redirection_type_for_string(L"2>|") != TOK_NONE) err(L"redirection_type_for_string failed on line %ld", (long)__LINE__);
}

// Little function that runs in the main thread
static int test_iothread_main_call(int *addr)
{
    *addr += 1;
    return *addr;
}

// Little function that runs in a background thread, bouncing to the main
static int test_iothread_thread_call(int *addr)
{
    int before = *addr;
    iothread_perform_on_main(test_iothread_main_call, addr);
    int after = *addr;

    // Must have incremented it at least once
    if (before >= after)
    {
        err(L"Failed to increment from background thread");
    }
    return after;
}

static void test_iothread(void)
{
    say(L"Testing iothreads");
    int *int_ptr = new int(0);
    int iterations = 50000;
    int max_achieved_thread_count = 0;
    double start = timef();
    for (int i=0; i < iterations; i++)
    {
        int thread_count = iothread_perform(test_iothread_thread_call, int_ptr);
        max_achieved_thread_count = std::max(max_achieved_thread_count, thread_count);
    }

    // Now wait until we're done
    iothread_drain_all();
    double end = timef();

    // Should have incremented it once per thread
    if (*int_ptr != iterations)
    {
        say(L"Expected int to be %d, but instead it was %d", iterations, *int_ptr);
    }

    say(L"    (%.02f msec, with max of %d threads)", (end - start) * 1000.0, max_achieved_thread_count);

    delete int_ptr;
}

static parser_test_error_bits_t detect_argument_errors(const wcstring &src)
{
    parse_node_tree_t tree;
    if (! parse_tree_from_string(src, parse_flag_none, &tree, NULL, symbol_argument_list))
    {
        return PARSER_TEST_ERROR;
    }

    assert(! tree.empty());
    const parse_node_t *first_arg = tree.next_node_in_node_list(tree.at(0), symbol_argument, NULL);
    assert(first_arg != NULL);
    return parse_util_detect_errors_in_argument(*first_arg, first_arg->get_source(src));
}

/**
   Test the parser
*/
static void test_parser()
{
    say(L"Testing parser");

    parser_t parser(PARSER_TYPE_GENERAL, true);

    say(L"Testing block nesting");
    if (!parse_util_detect_errors(L"if; end"))
    {
        err(L"Incomplete if statement undetected");
    }
    if (!parse_util_detect_errors(L"if test; echo"))
    {
        err(L"Missing end undetected");
    }
    if (!parse_util_detect_errors(L"if test; end; end"))
    {
        err(L"Unbalanced end undetected");
    }

    say(L"Testing detection of invalid use of builtin commands");
    if (!parse_util_detect_errors(L"case foo"))
    {
        err(L"'case' command outside of block context undetected");
    }
    if (!parse_util_detect_errors(L"switch ggg; if true; case foo;end;end"))
    {
        err(L"'case' command outside of switch block context undetected");
    }
    if (!parse_util_detect_errors(L"else"))
    {
        err(L"'else' command outside of conditional block context undetected");
    }
    if (!parse_util_detect_errors(L"else if"))
    {
        err(L"'else if' command outside of conditional block context undetected");
    }
    if (!parse_util_detect_errors(L"if false; else if; end"))
    {
        err(L"'else if' missing command undetected");
    }

    if (!parse_util_detect_errors(L"break"))
    {
        err(L"'break' command outside of loop block context undetected");
    }

    if (parse_util_detect_errors(L"break --help"))
    {
        err(L"'break --help' incorrectly marked as error");
    }

    if (! parse_util_detect_errors(L"while false ; function foo ; break ; end ; end "))
    {
        err(L"'break' command inside function allowed to break from loop outside it");
    }


    if (!parse_util_detect_errors(L"exec ls|less") || !parse_util_detect_errors(L"echo|return"))
    {
        err(L"Invalid pipe command undetected");
    }

    if (parse_util_detect_errors(L"for i in foo ; switch $i ; case blah ; break; end; end "))
    {
        err(L"'break' command inside switch falsely reported as error");
    }

    if (parse_util_detect_errors(L"or cat | cat") || parse_util_detect_errors(L"and cat | cat"))
    {
        err(L"boolean command at beginning of pipeline falsely reported as error");
    }

    if (! parse_util_detect_errors(L"cat | and cat"))
    {
        err(L"'and' command in pipeline not reported as error");
    }

    if (! parse_util_detect_errors(L"cat | or cat"))
    {
        err(L"'or' command in pipeline not reported as error");
    }

    if (! parse_util_detect_errors(L"cat | exec") || ! parse_util_detect_errors(L"exec | cat"))
    {
        err(L"'exec' command in pipeline not reported as error");
    }

    if (detect_argument_errors(L"foo"))
    {
        err(L"simple argument reported as error");
    }

    if (detect_argument_errors(L"''"))
    {
        err(L"Empty string reported as error");
    }


    if (!(detect_argument_errors(L"foo$$") & PARSER_TEST_ERROR))
    {
        err(L"Bad variable expansion not reported as error");
    }

    if (!(detect_argument_errors(L"foo$@") & PARSER_TEST_ERROR))
    {
        err(L"Bad variable expansion not reported as error");
    }

    /* Within command substitutions, we should be able to detect everything that parse_util_detect_errors can detect */
    if (!(detect_argument_errors(L"foo(cat | or cat)") & PARSER_TEST_ERROR))
    {
        err(L"Bad command substitution not reported as error");
    }

    if (!(detect_argument_errors(L"foo\\xFF9") & PARSER_TEST_ERROR))
    {
        err(L"Bad escape not reported as error");
    }

    if (!(detect_argument_errors(L"foo(echo \\xFF9)") & PARSER_TEST_ERROR))
    {
        err(L"Bad escape in command substitution not reported as error");
    }

    if (!(detect_argument_errors(L"foo(echo (echo (echo \\xFF9)))") & PARSER_TEST_ERROR))
    {
        err(L"Bad escape in nested command substitution not reported as error");
    }

    if (! parse_util_detect_errors(L"false & ; and cat"))
    {
        err(L"'and' command after background not reported as error");
    }

    if (! parse_util_detect_errors(L"true & ; or cat"))
    {
        err(L"'or' command after background not reported as error");
    }

    if (parse_util_detect_errors(L"true & ; not cat"))
    {
        err(L"'not' command after background falsely reported as error");
    }


    if (! parse_util_detect_errors(L"if true & ; end"))
    {
        err(L"backgrounded 'if' conditional not reported as error");
    }

    if (! parse_util_detect_errors(L"if false; else if true & ; end"))
    {
        err(L"backgrounded 'else if' conditional not reported as error");
    }

    if (! parse_util_detect_errors(L"while true & ; end"))
    {
        err(L"backgrounded 'while' conditional not reported as error");
    }

    say(L"Testing basic evaluation");
#if 0
    /* This fails now since the parser takes a wcstring&, and NULL converts to wchar_t * converts to wcstring which crashes (thanks C++) */
    if (!parser.eval(0, 0, TOP))
    {
        err(L"Null input when evaluating undetected");
    }
#endif
    if (!parser.eval(L"ls", io_chain_t(), WHILE))
    {
        err(L"Invalid block mode when evaluating undetected");
    }

    /* Ensure that we don't crash on infinite self recursion and mutual recursion. These must use the principal parser because we cannot yet execute jobs on other parsers (!) */
    say(L"Testing recursion detection");
    parser_t::principal_parser().eval(L"function recursive ; recursive ; end ; recursive; ", io_chain_t(), TOP);
#if 0
    /* This is disabled since it produces a long backtrace. We should find a way to either visually compress the backtrace, or disable error spewing */
    parser_t::principal_parser().eval(L"function recursive1 ; recursive2 ; end ; function recursive2 ; recursive1 ; end ; recursive1; ", io_chain_t(), TOP);
#endif

    say(L"Testing empty function name");
    parser_t::principal_parser().eval(L"function '' ; echo fail; exit 42 ; end ; ''", io_chain_t(), TOP);

    say(L"Testing eval_args");
    completion_list_t comps;
    parser_t::principal_parser().expand_argument_list(L"alpha 'beta gamma' delta", &comps);
    do_test(comps.size() == 3);
    do_test(comps.at(0).completion == L"alpha");
    do_test(comps.at(1).completion == L"beta gamma");
    do_test(comps.at(2).completion == L"delta");

}

/* Wait a while and then SIGINT the main thread */
struct test_cancellation_info_t
{
    pthread_t thread;
    double delay;
};

static int signal_main(test_cancellation_info_t *info)
{
    usleep(info->delay * 1E6);
    pthread_kill(info->thread, SIGINT);
    return 0;
}

static void test_1_cancellation(const wchar_t *src)
{
    shared_ptr<io_buffer_t> out_buff(io_buffer_t::create(STDOUT_FILENO, io_chain_t()));
    const io_chain_t io_chain(out_buff);
    test_cancellation_info_t ctx = {pthread_self(), 0.25 /* seconds */ };
    iothread_perform(signal_main, &ctx);
    parser_t::principal_parser().eval(src, io_chain, TOP);
    out_buff->read();
    if (out_buff->out_buffer_size() != 0)
    {
        err(L"Expected 0 bytes in out_buff, but instead found %lu bytes\n", out_buff->out_buffer_size());
    }
    iothread_drain_all();
}

static void test_cancellation()
{
    if (getenv("RUNNING_IN_XCODE")) {
        say(L"Skipping Ctrl-C cancellation test because we are running in Xcode debugger");
        return;
    }
    say(L"Testing Ctrl-C cancellation. If this hangs, that's a bug!");

    /* Enable fish's signal handling here. We need to make this interactive for fish to install its signal handlers */
    proc_push_interactive(1);
    signal_set_handlers();

    /* This tests that we can correctly ctrl-C out of certain loop constructs, and that nothing gets printed if we do */

    /* Here the command substitution is an infinite loop. echo never even gets its argument, so when we cancel we expect no output */
    test_1_cancellation(L"echo (while true ; echo blah ; end)");

    fprintf(stderr, ".");

    /* Nasty infinite loop that doesn't actually execute anything */
    test_1_cancellation(L"echo (while true ; end) (while true ; end) (while true ; end)");
    fprintf(stderr, ".");

    test_1_cancellation(L"while true ; end");
    fprintf(stderr, ".");

    test_1_cancellation(L"for i in (while true ; end) ; end");
    fprintf(stderr, ".");

    fprintf(stderr, "\n");

    /* Restore signal handling */
    proc_pop_interactive();
    signal_reset_handlers();

    /* Ensure that we don't think we should cancel */
    reader_reset_interrupted();
}

static void test_indents()
{
    say(L"Testing indents");

    // Here are the components of our source and the indents we expect those to be
    struct indent_component_t
    {
        const wchar_t *txt;
        int indent;
    };

    const indent_component_t components1[] =
    {
        {L"if foo", 0},
        {L"end", 0},
        {NULL, -1}
    };

    const indent_component_t components2[] =
    {
        {L"if foo", 0},
        {L"", 1}, //trailing newline!
        {NULL, -1}
    };

    const indent_component_t components3[] =
    {
        {L"if foo", 0},
        {L"foo", 1},
        {L"end", 0}, //trailing newline!
        {NULL, -1}
    };

    const indent_component_t components4[] =
    {
        {L"if foo", 0},
        {L"if bar", 1},
        {L"end", 1},
        {L"end", 0},
        {L"", 0},
        {NULL, -1}
    };

    const indent_component_t components5[] =
    {
        {L"if foo", 0},
        {L"if bar", 1},
        {L"", 2},
        {NULL, -1}
    };

    const indent_component_t components6[] =
    {
        {L"begin", 0},
        {L"foo", 1},
        {L"", 1},
        {NULL, -1}
    };

    const indent_component_t components7[] =
    {
        {L"begin", 0},
        {L";", 1},
        {L"end", 0},
        {L"foo", 0},
        {L"", 0},
        {NULL, -1}
    };

    const indent_component_t components8[] =
    {
        {L"if foo", 0},
        {L"if bar", 1},
        {L"baz", 2},
        {L"end", 1},
        {L"", 1},
        {NULL, -1}
    };

    const indent_component_t components9[] =
    {
        {L"switch foo", 0},
        {L"", 1},
        {NULL, -1}
    };

    const indent_component_t components10[] =
    {
        {L"switch foo", 0},
        {L"case bar", 1},
        {L"case baz", 1},
        {L"quux", 2},
        {L"", 2},
        {NULL, -1}
    };

    const indent_component_t components11[] =
    {
        {L"switch foo", 0},
        {L"cas", 1}, //parse error indentation handling
        {NULL, -1}
    };

    const indent_component_t components12[] =
    {
        {L"while false", 0},
        {L"# comment", 1}, //comment indentation handling
        {L"command", 1}, //comment indentation handling
        {L"# comment2", 1}, //comment indentation handling
        {NULL, -1}
    };


    const indent_component_t *tests[] = {components1, components2, components3, components4, components5, components6, components7, components8, components9, components10, components11, components12};
    for (size_t which = 0; which < sizeof tests / sizeof *tests; which++)
    {
        const indent_component_t *components = tests[which];
        // Count how many we have
        size_t component_count = 0;
        while (components[component_count].txt != NULL)
        {
            component_count++;
        }

        // Generate the expected indents
        wcstring text;
        std::vector<int> expected_indents;
        for (size_t i=0; i < component_count; i++)
        {
            if (i > 0)
            {
                text.push_back(L'\n');
                expected_indents.push_back(components[i].indent);
            }
            text.append(components[i].txt);
            expected_indents.resize(text.size(), components[i].indent);
        }
        do_test(expected_indents.size() == text.size());

        // Compute the indents
        std::vector<int> indents = parse_util_compute_indents(text);

        if (expected_indents.size() != indents.size())
        {
            err(L"Indent vector has wrong size! Expected %lu, actual %lu", expected_indents.size(), indents.size());
        }
        do_test(expected_indents.size() == indents.size());
        for (size_t i=0; i < text.size(); i++)
        {
            if (expected_indents.at(i) != indents.at(i))
            {
                err(L"Wrong indent at index %lu in test #%lu (expected %d, actual %d):\n%ls\n", i, which + 1, expected_indents.at(i), indents.at(i), text.c_str());
                break; //don't keep showing errors for the rest of the line
            }
        }

    }
}

static void test_utils()
{
    say(L"Testing utils");
    const wchar_t *a = L"echo (echo (echo hi";

    const wchar_t *begin = NULL, *end = NULL;
    parse_util_cmdsubst_extent(a, 0, &begin, &end);
    if (begin != a || end != begin + wcslen(begin)) err(L"parse_util_cmdsubst_extent failed on line %ld", (long)__LINE__);
    parse_util_cmdsubst_extent(a, 1, &begin, &end);
    if (begin != a || end != begin + wcslen(begin)) err(L"parse_util_cmdsubst_extent failed on line %ld", (long)__LINE__);
    parse_util_cmdsubst_extent(a, 2, &begin, &end);
    if (begin != a || end != begin + wcslen(begin)) err(L"parse_util_cmdsubst_extent failed on line %ld", (long)__LINE__);
    parse_util_cmdsubst_extent(a, 3, &begin, &end);
    if (begin != a || end != begin + wcslen(begin)) err(L"parse_util_cmdsubst_extent failed on line %ld", (long)__LINE__);

    parse_util_cmdsubst_extent(a, 8, &begin, &end);
    if (begin != a + wcslen(L"echo (")) err(L"parse_util_cmdsubst_extent failed on line %ld", (long)__LINE__);

    parse_util_cmdsubst_extent(a, 17, &begin, &end);
    if (begin != a + wcslen(L"echo (echo (")) err(L"parse_util_cmdsubst_extent failed on line %ld", (long)__LINE__);
}

/* UTF8 tests taken from Alexey Vatchenko's utf8 library. See http://www.bsdua.org/libbsdua.html */

static void test_utf82wchar(const char *src, size_t slen, const wchar_t *dst, size_t dlen,
                            int flags, size_t res, const char *descr)
{
    size_t size;
    wchar_t *mem = NULL;

    /* Hack: if wchar is only UCS-2, and the UTF-8 input string contains astral characters, then tweak the expected size to 0 */
    if (src != NULL && is_wchar_ucs2())
    {
        /* A UTF-8 code unit may represent an astral code point if it has 4 or more leading 1s */
        const unsigned char astral_mask = 0xF0;
        for (size_t i=0; i < slen; i++)
        {
            if ((src[i] & astral_mask) == astral_mask)
            {
                /* Astral char. We expect this conversion to just fail. */
                res = 0;
                break;
            }
        }
    }

    if (dst != NULL)
    {
        mem = (wchar_t *)malloc(dlen * sizeof(*mem));
        if (mem == NULL)
        {
            err(L"u2w: %s: MALLOC FAILED\n", descr);
            return;
        }
    }

    do
    {
        size = utf8_to_wchar(src, slen, mem, dlen, flags);
        if (res != size)
        {
            err(L"u2w: %s: FAILED (rv: %lu, must be %lu)", descr, size, res);
            break;
        }

        if (mem == NULL)
            break;		/* OK */

        if (memcmp(mem, dst, size * sizeof(*mem)) != 0)
        {
            err(L"u2w: %s: BROKEN", descr);
            break;
        }

    }
    while (0);

    free(mem);
}

// Annoying variant to handle uchar to avoid narrowing conversion warnings
static void test_utf82wchar(const unsigned char *usrc, size_t slen, const wchar_t *dst, size_t dlen,
                            int flags, size_t res, const char *descr) {
    const char *src = reinterpret_cast<const char *>(usrc);
    return test_utf82wchar(src, slen, dst, dlen, flags, res, descr);
}

static void test_wchar2utf8(const wchar_t *src, size_t slen, const char *dst, size_t dlen,
                            int flags, size_t res, const char *descr)
{
    size_t size;
    char *mem = NULL;

    /* Hack: if wchar is simulating UCS-2, and the wchar_t input string contains astral characters, then tweak the expected size to 0 */
    if (src != NULL && is_wchar_ucs2())
    {
        const uint32_t astral_mask = 0xFFFF0000U;
        for (size_t i=0; i < slen; i++)
        {
            if ((src[i] & astral_mask) != 0)
            {
                /* astral char */
                res = 0;
                break;
            }
        }
    }

    if (dst != NULL)
    {
        mem = (char *)malloc(dlen);
        if (mem == NULL)
        {
            err(L"w2u: %s: MALLOC FAILED", descr);
            return;
        }
    }

    size = wchar_to_utf8(src, slen, mem, dlen, flags);
    if (res != size)
    {
        err(L"w2u: %s: FAILED (rv: %lu, must be %lu)", descr, size, res);
        goto finish;
    }

    if (mem == NULL)
        goto finish;		/* OK */

    if (memcmp(mem, dst, size) != 0)
    {
        err(L"w2u: %s: BROKEN", descr);
        goto finish;
    }

    finish:
    free(mem);
}

// Annoying variant to handle uchar to avoid narrowing conversion warnings
static void test_wchar2utf8(const wchar_t *src, size_t slen, const unsigned char *udst, size_t dlen,
                            int flags, size_t res, const char *descr)
{
    const char *dst = reinterpret_cast<const char *>(udst);
    return test_wchar2utf8(src, slen, dst, dlen, flags, res, descr);
}

static void test_utf8()
{
    wchar_t w1[] = {0x54, 0x65, 0x73, 0x74};
    wchar_t w2[] = {0x0422, 0x0435, 0x0441, 0x0442};
    wchar_t w3[] = {0x800, 0x1e80, 0x98c4, 0x9910, 0xff00};
    wchar_t w4[] = {0x15555, 0xf7777, 0xa};
    wchar_t w5[] = {0x255555, 0x1fa04ff, 0xddfd04, 0xa};
    wchar_t w6[] = {0xf255555, 0x1dfa04ff, 0x7fddfd04, 0xa};
    wchar_t wb[] = {(wchar_t)-2, 0xa, (wchar_t)0xffffffff, 0x0441};
    wchar_t wm[] = {0x41, 0x0441, 0x3042, 0xff67, 0x9b0d, 0x2e05da67};
    wchar_t wb1[] = {0xa, 0x0422};
    wchar_t wb2[] = {0xd800, 0xda00, 0x41, 0xdfff, 0xa};
    wchar_t wbom[] = {0xfeff, 0x41, 0xa};
    wchar_t wbom2[] = {0x41, 0xa};
    wchar_t wbom22[] = {0xfeff, 0x41, 0xa};
    unsigned char u1[] = {0x54, 0x65, 0x73, 0x74};
    unsigned char u2[] = {0xd0, 0xa2, 0xd0, 0xb5, 0xd1, 0x81, 0xd1, 0x82};
    unsigned char u3[] = {0xe0, 0xa0, 0x80, 0xe1, 0xba, 0x80, 0xe9, 0xa3, 0x84,
                 0xe9, 0xa4, 0x90, 0xef, 0xbc, 0x80
                };
    unsigned char u4[] = {0xf0, 0x95, 0x95, 0x95, 0xf3, 0xb7, 0x9d, 0xb7, 0xa};
    unsigned char u5[] = {0xf8, 0x89, 0x95, 0x95, 0x95, 0xf9, 0xbe, 0xa0, 0x93,
                 0xbf, 0xf8, 0xb7, 0x9f, 0xb4, 0x84, 0x0a
                };
    unsigned char u6[] = {0xfc, 0x8f, 0x89, 0x95, 0x95, 0x95, 0xfc, 0x9d, 0xbe,
                 0xa0, 0x93, 0xbf, 0xfd, 0xbf, 0xb7, 0x9f, 0xb4, 0x84, 0x0a
                };
    unsigned char ub[] = {0xa, 0xd1, 0x81};
    unsigned char um[] = {0x41, 0xd1, 0x81, 0xe3, 0x81, 0x82, 0xef, 0xbd, 0xa7,
                 0xe9, 0xac, 0x8d, 0xfc, 0xae, 0x81, 0x9d, 0xa9, 0xa7
                };
    unsigned char ub1[] = {0xa, 0xff, 0xd0, 0xa2, 0xfe, 0x8f, 0xe0, 0x80};
    unsigned char uc080[] = {0xc0, 0x80};
    unsigned char ub2[] = {0xed, 0xa1, 0x8c, 0xed, 0xbe, 0xb4, 0xa};
    unsigned char ubom[] = {0x41, 0xa};
    unsigned char ubom2[] = {0xef, 0xbb, 0xbf, 0x41, 0xa};

    /*
     * UTF-8 -> UCS-4 string.
     */
    test_utf82wchar(ubom2, sizeof(ubom2), wbom2,
                    sizeof(wbom2) / sizeof(*wbom2), UTF8_SKIP_BOM,
                    sizeof(wbom2) / sizeof(*wbom2), "skip BOM");
    test_utf82wchar(ubom2, sizeof(ubom2), wbom22,
                    sizeof(wbom22) / sizeof(*wbom22), 0,
                    sizeof(wbom22) / sizeof(*wbom22), "BOM");
    test_utf82wchar(uc080, sizeof(uc080), NULL, 0, 0, 0,
                    "c0 80 - forbitten by rfc3629");
    test_utf82wchar(ub2, sizeof(ub2), NULL, 0, 0, is_wchar_ucs2() ? 0 : 3,
                    "resulted in forbitten wchars (len)");
    test_utf82wchar(ub2, sizeof(ub2), wb2, sizeof(wb2) / sizeof(*wb2), 0, 0,
                    "resulted in forbitten wchars");
    test_utf82wchar(ub2, sizeof(ub2), L"\x0a", 1, UTF8_IGNORE_ERROR,
                    1, "resulted in ignored forbitten wchars");
    test_utf82wchar(u1, sizeof(u1), w1, sizeof(w1) / sizeof(*w1), 0,
                    sizeof(w1) / sizeof(*w1), "1 octet chars");
    test_utf82wchar(u2, sizeof(u2), w2, sizeof(w2) / sizeof(*w2), 0,
                    sizeof(w2) / sizeof(*w2), "2 octets chars");
    test_utf82wchar(u3, sizeof(u3), w3, sizeof(w3) / sizeof(*w3), 0,
                    sizeof(w3) / sizeof(*w3), "3 octets chars");
    test_utf82wchar(u4, sizeof(u4), w4, sizeof(w4) / sizeof(*w4), 0,
                    sizeof(w4) / sizeof(*w4), "4 octets chars");
    test_utf82wchar(u5, sizeof(u5), w5, sizeof(w5) / sizeof(*w5), 0,
                    sizeof(w5) / sizeof(*w5), "5 octets chars");
    test_utf82wchar(u6, sizeof(u6), w6, sizeof(w6) / sizeof(*w6), 0,
                    sizeof(w6) / sizeof(*w6), "6 octets chars");
    test_utf82wchar("\xff", 1, NULL, 0, 0, 0, "broken utf-8 0xff symbol");
    test_utf82wchar("\xfe", 1, NULL, 0, 0, 0, "broken utf-8 0xfe symbol");
    test_utf82wchar("\x8f", 1, NULL, 0, 0, 0,
                    "broken utf-8, start from 10 higher bits");
    if (! is_wchar_ucs2()) test_utf82wchar(ub1, sizeof(ub1), wb1, sizeof(wb1) / sizeof(*wb1),
                                               UTF8_IGNORE_ERROR, sizeof(wb1) / sizeof(*wb1), "ignore bad chars");
    test_utf82wchar(um, sizeof(um), wm, sizeof(wm) / sizeof(*wm), 0,
                    sizeof(wm) / sizeof(*wm), "mixed languages");
    test_utf82wchar(um, sizeof(um), wm, sizeof(wm) / sizeof(*wm) - 1, 0,
                    0, "boundaries -1");
    test_utf82wchar(um, sizeof(um), wm, sizeof(wm) / sizeof(*wm) + 1, 0,
                    sizeof(wm) / sizeof(*wm), "boundaries +1");
    test_utf82wchar(um, sizeof(um), NULL, 0, 0,
                    sizeof(wm) / sizeof(*wm), "calculate length");
    test_utf82wchar(ub1, sizeof(ub1), NULL, 0, 0,
                    0, "calculate length of bad chars");
    test_utf82wchar(ub1, sizeof(ub1), NULL, 0,
                    UTF8_IGNORE_ERROR, sizeof(wb1) / sizeof(*wb1),
                    "calculate length, ignore bad chars");
    test_utf82wchar((const char *)NULL, 0, NULL, 0, 0, 0, "invalid params, all 0");
    test_utf82wchar(u1, 0, NULL, 0, 0, 0,
                    "invalid params, src buf not NULL");
    test_utf82wchar((const char *)NULL, 10, NULL, 0, 0, 0,
                    "invalid params, src length is not 0");
    test_utf82wchar(u1, sizeof(u1), w1, 0, 0, 0,
                    "invalid params, dst is not NULL");

    /*
     * UCS-4 -> UTF-8 string.
     */
    const char * const nullc = NULL;
    test_wchar2utf8(wbom, sizeof(wbom) / sizeof(*wbom), ubom, sizeof(ubom),
                    UTF8_SKIP_BOM, sizeof(ubom), "BOM");
    test_wchar2utf8(wb2, sizeof(wb2) / sizeof(*wb2), nullc, 0, 0,
                    0, "prohibited wchars");
    test_wchar2utf8(wb2, sizeof(wb2) / sizeof(*wb2), nullc, 0,
                    UTF8_IGNORE_ERROR, 2, "ignore prohibited wchars");
    test_wchar2utf8(w1, sizeof(w1) / sizeof(*w1), u1, sizeof(u1), 0,
                    sizeof(u1), "1 octet chars");
    test_wchar2utf8(w2, sizeof(w2) / sizeof(*w2), u2, sizeof(u2), 0,
                    sizeof(u2), "2 octets chars");
    test_wchar2utf8(w3, sizeof(w3) / sizeof(*w3), u3, sizeof(u3), 0,
                    sizeof(u3), "3 octets chars");
    test_wchar2utf8(w4, sizeof(w4) / sizeof(*w4), u4, sizeof(u4), 0,
                    sizeof(u4), "4 octets chars");
    test_wchar2utf8(w5, sizeof(w5) / sizeof(*w5), u5, sizeof(u5), 0,
                    sizeof(u5), "5 octets chars");
    test_wchar2utf8(w6, sizeof(w6) / sizeof(*w6), u6, sizeof(u6), 0,
                    sizeof(u6), "6 octets chars");
    test_wchar2utf8(wb, sizeof(wb) / sizeof(*wb), ub, sizeof(ub), 0,
                    0, "bad chars");
    test_wchar2utf8(wb, sizeof(wb) / sizeof(*wb), ub, sizeof(ub),
                    UTF8_IGNORE_ERROR, sizeof(ub), "ignore bad chars");
    test_wchar2utf8(wm, sizeof(wm) / sizeof(*wm), um, sizeof(um), 0,
                    sizeof(um), "mixed languages");
    test_wchar2utf8(wm, sizeof(wm) / sizeof(*wm), um, sizeof(um) - 1, 0,
                    0, "boundaries -1");
    test_wchar2utf8(wm, sizeof(wm) / sizeof(*wm), um, sizeof(um) + 1, 0,
                    sizeof(um), "boundaries +1");
    test_wchar2utf8(wm, sizeof(wm) / sizeof(*wm), nullc, 0, 0,
                    sizeof(um), "calculate length");
    test_wchar2utf8(wb, sizeof(wb) / sizeof(*wb), nullc, 0, 0,
                    0, "calculate length of bad chars");
    test_wchar2utf8(wb, sizeof(wb) / sizeof(*wb), nullc, 0,
                    UTF8_IGNORE_ERROR, sizeof(ub),
                    "calculate length, ignore bad chars");
    test_wchar2utf8(NULL, 0, nullc, 0, 0, 0, "invalid params, all 0");
    test_wchar2utf8(w1, 0, nullc, 0, 0, 0,
                    "invalid params, src buf not NULL");
    test_wchar2utf8(NULL, 10, nullc, 0, 0, 0,
                    "invalid params, src length is not 0");
    test_wchar2utf8(w1, sizeof(w1) / sizeof(*w1), u1, 0, 0, 0,
                    "invalid params, dst is not NULL");
}

static void test_escape_sequences(void)
{
    say(L"Testing escape codes");
    if (escape_code_length(L"") != 0) err(L"test_escape_sequences failed on line %d\n", __LINE__);
    if (escape_code_length(L"abcd") != 0) err(L"test_escape_sequences failed on line %d\n", __LINE__);
    if (escape_code_length(L"\x1b[2J") != 4) err(L"test_escape_sequences failed on line %d\n", __LINE__);
    if (escape_code_length(L"\x1b[38;5;123mABC") != strlen("\x1b[38;5;123m")) err(L"test_escape_sequences failed on line %d\n", __LINE__);
    if (escape_code_length(L"\x1b@") != 2) err(L"test_escape_sequences failed on line %d\n", __LINE__);

    // iTerm2 escape sequences
    if (escape_code_length(L"\x1b]50;CurrentDir=/tmp/foo\x07NOT_PART_OF_SEQUENCE") != 25) err(L"test_escape_sequences failed on line %d\n", __LINE__);
    if (escape_code_length(L"\x1b]50;SetMark\x07NOT_PART_OF_SEQUENCE") != 13) err(L"test_escape_sequences failed on line %d\n", __LINE__);
    if (escape_code_length(L"\x1b" L"]6;1;bg;red;brightness;255\x07NOT_PART_OF_SEQUENCE") != 28) err(L"test_escape_sequences failed on line %d\n", __LINE__);
    if (escape_code_length(L"\x1b]Pg4040ff\x1b\\NOT_PART_OF_SEQUENCE") != 12) err(L"test_escape_sequences failed on line %d\n", __LINE__);
    if (escape_code_length(L"\x1b]blahblahblah\x1b\\") != 16) err(L"test_escape_sequences failed on line %d\n", __LINE__);
    if (escape_code_length(L"\x1b]blahblahblah\x07") != 15) err(L"test_escape_sequences failed on line %d\n", __LINE__);
}

class lru_node_test_t : public lru_node_t
{
public:
    lru_node_test_t(const wcstring &tmp) : lru_node_t(tmp) { }
};

class test_lru_t : public lru_cache_t<lru_node_test_t>
{
public:
    test_lru_t() : lru_cache_t<lru_node_test_t>(16) { }

    std::vector<lru_node_test_t *> evicted_nodes;

    virtual void node_was_evicted(lru_node_test_t *node)
    {
        do_test(find(evicted_nodes.begin(), evicted_nodes.end(), node) == evicted_nodes.end());
        evicted_nodes.push_back(node);
    }
};

static void test_lru(void)
{
    say(L"Testing LRU cache");

    test_lru_t cache;
    std::vector<lru_node_test_t *> expected_evicted;
    size_t total_nodes = 20;
    for (size_t i=0; i < total_nodes; i++)
    {
        do_test(cache.size() == std::min(i, (size_t)16));
        lru_node_test_t *node = new lru_node_test_t(to_string(i));
        if (i < 4) expected_evicted.push_back(node);
        // Adding the node the first time should work, and subsequent times should fail
        do_test(cache.add_node(node));
        do_test(! cache.add_node(node));
    }
    do_test(cache.evicted_nodes == expected_evicted);
    cache.evict_all_nodes();
    do_test(cache.evicted_nodes.size() == total_nodes);
    while (! cache.evicted_nodes.empty())
    {
        lru_node_t *node = cache.evicted_nodes.back();
        cache.evicted_nodes.pop_back();
        delete node;
    }
}

/**
   Perform parameter expansion and test if the output equals the zero-terminated parameter list supplied.

   \param in the string to expand
   \param flags the flags to send to expand_string
   \param ... A zero-terminated parameter list of values to test.
              After the zero terminator comes one more arg, a string, which is the error
              message to print if the test fails.
*/

static bool expand_test(const wchar_t *in, expand_flags_t flags, ...)
{
    std::vector<completion_t> output;
    va_list va;
    bool res=true;
    wchar_t *arg;
    parse_error_list_t errors;

    if (expand_string(in, &output, flags, &errors) == EXPAND_ERROR)
    {
        if (errors.empty())
        {
            err(L"Bug: Parse error reported but no error text found.");
        }
        else
        {
            err(L"%ls", errors.at(0).describe(wcstring(in)).c_str());
        }
        return false;
    }

    wcstring_list_t expected;

    va_start(va, flags);
    while ((arg=va_arg(va, wchar_t *))!= 0)
    {
        expected.push_back(wcstring(arg));
    }
    va_end(va);

    std::set<wcstring> remaining(expected.begin(), expected.end());
    std::vector<completion_t>::const_iterator out_it = output.begin(), out_end = output.end();
    for (; out_it != out_end; ++out_it)
    {
        if (! remaining.erase(out_it->completion))
        {
            res = false;
            break;
        }
    }
    if (! remaining.empty())
    {
        res = false;
    }

    if (!res)
    {
        if ((arg = va_arg(va, wchar_t *)) != 0)
        {
            wcstring msg = L"Expected [";
            bool first = true;
            for (wcstring_list_t::const_iterator it = expected.begin(), end = expected.end(); it != end; ++it)
            {
                if (!first) msg += L", ";
                first = false;
                msg += '"';
                msg += *it;
                msg += '"';
            }
            msg += L"], found [";
            first = true;
            for (std::vector<completion_t>::const_iterator it = output.begin(), end = output.end(); it != end; ++it)
            {
                if (!first) msg += L", ";
                first = false;
                msg += '"';
                msg += it->completion;
                msg += '"';
            }
            msg += L"]";
            err(L"%ls\n%ls", arg, msg.c_str());
        }
    }

    va_end(va);

    return res;

}

/**
   Test globbing and other parameter expansion
*/
static void test_expand()
{
    say(L"Testing parameter expansion");

    expand_test(L"foo", 0, L"foo", 0,
                L"Strings do not expand to themselves");

    expand_test(L"a{b,c,d}e", 0, L"abe", L"ace", L"ade", 0,
                L"Bracket expansion is broken");

    expand_test(L"a*", EXPAND_SKIP_WILDCARDS, L"a*", 0,
                L"Cannot skip wildcard expansion");

    expand_test(L"/bin/l\\0", EXPAND_FOR_COMPLETIONS, 0,
                L"Failed to handle null escape in expansion");

    expand_test(L"foo\\$bar", EXPAND_SKIP_VARIABLES, L"foo$bar", 0,
                L"Failed to handle dollar sign in variable-skipping expansion");


    /*
       b
          x
       bar
       baz
          xxx
          yyy
       bax
          xxx
       lol
          nub
             q
       .foo
     */

    if (system("mkdir -p /tmp/fish_expand_test/")) err(L"mkdir failed");
    if (system("mkdir -p /tmp/fish_expand_test/b/")) err(L"mkdir failed");
    if (system("mkdir -p /tmp/fish_expand_test/baz/")) err(L"mkdir failed");
    if (system("mkdir -p /tmp/fish_expand_test/bax/")) err(L"mkdir failed");
    if (system("mkdir -p /tmp/fish_expand_test/lol/nub/")) err(L"mkdir failed");
    if (system("touch /tmp/fish_expand_test/.foo")) err(L"touch failed");
    if (system("touch /tmp/fish_expand_test/b/x")) err(L"touch failed");
    if (system("touch /tmp/fish_expand_test/bar")) err(L"touch failed");
    if (system("touch /tmp/fish_expand_test/bax/xxx")) err(L"touch failed");
    if (system("touch /tmp/fish_expand_test/baz/xxx")) err(L"touch failed");
    if (system("touch /tmp/fish_expand_test/baz/yyy")) err(L"touch failed");
    if (system("touch /tmp/fish_expand_test/lol/nub/q")) err(L"touch failed");

    // This is checking that .* does NOT match . and .. (https://github.com/fish-shell/fish-shell/issues/270). But it does have to match literal components (e.g. "./*" has to match the same as "*"
    const wchar_t * const wnull = NULL;
    expand_test(L"/tmp/fish_expand_test/.*", 0,
                L"/tmp/fish_expand_test/.foo", wnull,
                L"Expansion not correctly handling dotfiles");

    expand_test(L"/tmp/fish_expand_test/./.*", 0,
                L"/tmp/fish_expand_test/./.foo", wnull,
                L"Expansion not correctly handling literal path components in dotfiles");

    expand_test(L"/tmp/fish_expand_test/*/xxx", 0,
                L"/tmp/fish_expand_test/bax/xxx", L"/tmp/fish_expand_test/baz/xxx", wnull,
                L"Glob did the wrong thing 1");

    expand_test(L"/tmp/fish_expand_test/*z/xxx", 0,
                L"/tmp/fish_expand_test/baz/xxx", wnull,
                L"Glob did the wrong thing 2");

    expand_test(L"/tmp/fish_expand_test/**z/xxx", 0,
                L"/tmp/fish_expand_test/baz/xxx", wnull,
                L"Glob did the wrong thing 3");

    expand_test(L"/tmp/fish_expand_test/b**", 0,
                L"/tmp/fish_expand_test/b", L"/tmp/fish_expand_test/b/x", L"/tmp/fish_expand_test/bar", L"/tmp/fish_expand_test/bax", L"/tmp/fish_expand_test/bax/xxx", L"/tmp/fish_expand_test/baz", L"/tmp/fish_expand_test/baz/xxx", L"/tmp/fish_expand_test/baz/yyy", wnull,
                L"Glob did the wrong thing 4");
   
    // a trailing slash should only produce directories
    expand_test(L"/tmp/fish_expand_test/b*/", 0,
                L"/tmp/fish_expand_test/b/", L"/tmp/fish_expand_test/baz/", L"/tmp/fish_expand_test/bax/", wnull,
                L"Glob did the wrong thing 5");

    expand_test(L"/tmp/fish_expand_test/b**/", 0,
                L"/tmp/fish_expand_test/b/", L"/tmp/fish_expand_test/baz/", L"/tmp/fish_expand_test/bax/", wnull,
                L"Glob did the wrong thing 6");
 
    expand_test(L"/tmp/fish_expand_test/**/q", 0,
                L"/tmp/fish_expand_test/lol/nub/q", wnull,
                L"Glob did the wrong thing 7");
    
    expand_test(L"/tmp/fish_expand_test/BA", EXPAND_FOR_COMPLETIONS,
                L"/tmp/fish_expand_test/bar", L"/tmp/fish_expand_test/bax/",  L"/tmp/fish_expand_test/baz/", wnull,
                L"Case insensitive test did the wrong thing");

    expand_test(L"/tmp/fish_expand_test/BA", EXPAND_FOR_COMPLETIONS,
                L"/tmp/fish_expand_test/bar", L"/tmp/fish_expand_test/bax/",  L"/tmp/fish_expand_test/baz/", wnull,
                L"Case insensitive test did the wrong thing");

    expand_test(L"/tmp/fish_expand_test/b/yyy", EXPAND_FOR_COMPLETIONS,
                /* nothing! */ wnull,
                L"Wrong fuzzy matching 1");

    expand_test(L"/tmp/fish_expand_test/b/x", EXPAND_FOR_COMPLETIONS | EXPAND_FUZZY_MATCH,
                L"", wnull, // We just expect the empty string since this is an exact match
                L"Wrong fuzzy matching 2");

    // some vswprintfs refuse to append ANY_STRING in a format specifiers, so don't use format_string here
    const wcstring any_str_str(1, ANY_STRING);
    expand_test(L"/tmp/fish_expand_test/b/xx*", EXPAND_FOR_COMPLETIONS | EXPAND_FUZZY_MATCH,
                (L"/tmp/fish_expand_test/bax/xx" + any_str_str).c_str(), (L"/tmp/fish_expand_test/baz/xx" + any_str_str).c_str(), wnull,
                L"Wrong fuzzy matching 3");

    expand_test(L"/tmp/fish_expand_test/b/yyy", EXPAND_FOR_COMPLETIONS | EXPAND_FUZZY_MATCH,
                L"/tmp/fish_expand_test/baz/yyy", wnull,
                L"Wrong fuzzy matching 4");

    if (! expand_test(L"/tmp/fish_expand_test/.*", 0, L"/tmp/fish_expand_test/.foo", 0))
    {
        err(L"Expansion not correctly handling dotfiles");
    }
    if (! expand_test(L"/tmp/fish_expand_test/./.*", 0, L"/tmp/fish_expand_test/./.foo", 0))
    {
        err(L"Expansion not correctly handling literal path components in dotfiles");
    }

    char saved_wd[PATH_MAX] = {};
    if (NULL == getcwd(saved_wd, sizeof saved_wd))
    {
        err(L"getcwd failed");
        return;
    }

    if (chdir_set_pwd("/tmp/fish_expand_test"))
    {
        err(L"chdir failed");
        return;
    }

    expand_test(L"b/xx", EXPAND_FOR_COMPLETIONS | EXPAND_FUZZY_MATCH,
                L"bax/xxx", L"baz/xxx", wnull,
                L"Wrong fuzzy matching 5");

    if (chdir_set_pwd(saved_wd))
    {
        err(L"chdir failed");
    }


    if (system("rm -Rf /tmp/fish_expand_test")) err(L"rm failed");
}

static void test_fuzzy_match(void)
{
    say(L"Testing fuzzy string matching");

    if (string_fuzzy_match_string(L"", L"").type != fuzzy_match_exact) err(L"test_fuzzy_match failed on line %ld", __LINE__);
    if (string_fuzzy_match_string(L"alpha", L"alpha").type != fuzzy_match_exact) err(L"test_fuzzy_match failed on line %ld", __LINE__);
    if (string_fuzzy_match_string(L"alp", L"alpha").type != fuzzy_match_prefix) err(L"test_fuzzy_match failed on line %ld", __LINE__);
    if (string_fuzzy_match_string(L"ALPHA!", L"alPhA!").type != fuzzy_match_case_insensitive) err(L"test_fuzzy_match failed on line %ld", __LINE__);
    if (string_fuzzy_match_string(L"alPh", L"ALPHA!").type != fuzzy_match_prefix_case_insensitive) err(L"test_fuzzy_match failed on line %ld", __LINE__);
    if (string_fuzzy_match_string(L"LPH", L"ALPHA!").type != fuzzy_match_substring) err(L"test_fuzzy_match failed on line %ld", __LINE__);
    if (string_fuzzy_match_string(L"AA", L"ALPHA!").type != fuzzy_match_subsequence_insertions_only) err(L"test_fuzzy_match failed on line %ld", __LINE__);
    if (string_fuzzy_match_string(L"BB", L"ALPHA!").type != fuzzy_match_none) err(L"test_fuzzy_match failed on line %ld", __LINE__);
}

static void test_abbreviations(void)
{
    say(L"Testing abbreviations");

    const wchar_t *abbreviations =
        L"gc=git checkout" ARRAY_SEP_STR
        L"foo=" ARRAY_SEP_STR
        L"gc=something else" ARRAY_SEP_STR
        L"=" ARRAY_SEP_STR
        L"=foo" ARRAY_SEP_STR
        L"foo" ARRAY_SEP_STR
        L"foo=bar" ARRAY_SEP_STR
        L"gx git checkout";

    env_push(true);

    int ret = env_set(USER_ABBREVIATIONS_VARIABLE_NAME, abbreviations, ENV_LOCAL);
    if (ret != 0) err(L"Unable to set abbreviation variable");

    wcstring result;
    if (expand_abbreviation(L"", &result)) err(L"Unexpected success with empty abbreviation");
    if (expand_abbreviation(L"nothing", &result)) err(L"Unexpected success with missing abbreviation");

    if (! expand_abbreviation(L"gc", &result)) err(L"Unexpected failure with gc abbreviation");
    if (result != L"git checkout") err(L"Wrong abbreviation result for gc");
    result.clear();

    if (! expand_abbreviation(L"foo", &result)) err(L"Unexpected failure with foo abbreviation");
    if (result != L"bar") err(L"Wrong abbreviation result for foo");

    bool expanded;
    expanded = reader_expand_abbreviation_in_command(L"just a command", 3, &result);
    if (expanded) err(L"Command wrongly expanded on line %ld", (long)__LINE__);
    expanded = reader_expand_abbreviation_in_command(L"gc somebranch", 0, &result);
    if (! expanded) err(L"Command not expanded on line %ld", (long)__LINE__);

    expanded = reader_expand_abbreviation_in_command(L"gc somebranch", wcslen(L"gc"), &result);
    if (! expanded) err(L"gc not expanded");
    if (result != L"git checkout somebranch") err(L"gc incorrectly expanded on line %ld to '%ls'", (long)__LINE__, result.c_str());

    /* space separation */
    expanded = reader_expand_abbreviation_in_command(L"gx somebranch", wcslen(L"gc"), &result);
    if (! expanded) err(L"gx not expanded");
    if (result != L"git checkout somebranch") err(L"gc incorrectly expanded on line %ld to '%ls'", (long)__LINE__, result.c_str());

    expanded = reader_expand_abbreviation_in_command(L"echo hi ; gc somebranch", wcslen(L"echo hi ; g"), &result);
    if (! expanded) err(L"gc not expanded on line %ld", (long)__LINE__);
    if (result != L"echo hi ; git checkout somebranch") err(L"gc incorrectly expanded on line %ld", (long)__LINE__);

    expanded = reader_expand_abbreviation_in_command(L"echo (echo (echo (echo (gc ", wcslen(L"echo (echo (echo (echo (gc"), &result);
    if (! expanded) err(L"gc not expanded on line %ld", (long)__LINE__);
    if (result != L"echo (echo (echo (echo (git checkout ") err(L"gc incorrectly expanded on line %ld to '%ls'", (long)__LINE__, result.c_str());

    /* if commands should be expanded */
    expanded = reader_expand_abbreviation_in_command(L"if gc", wcslen(L"if gc"), &result);
    if (! expanded) err(L"gc not expanded on line %ld", (long)__LINE__);
    if (result != L"if git checkout") err(L"gc incorrectly expanded on line %ld to '%ls'", (long)__LINE__, result.c_str());

    /* others should not be */
    expanded = reader_expand_abbreviation_in_command(L"of gc", wcslen(L"of gc"), &result);
    if (expanded) err(L"gc incorrectly expanded on line %ld", (long)__LINE__);

    /* others should not be */
    expanded = reader_expand_abbreviation_in_command(L"command gc", wcslen(L"command gc"), &result);
    if (expanded) err(L"gc incorrectly expanded on line %ld", (long)__LINE__);


    env_pop();
}

/** Test path functions */
static void test_path()
{
    say(L"Testing path functions");

    wcstring path = L"//foo//////bar/";
    path_make_canonical(path);
    if (path != L"/foo/bar")
    {
        err(L"Bug in canonical PATH code");
    }

    path = L"/";
    path_make_canonical(path);
    if (path != L"/")
    {
        err(L"Bug in canonical PATH code");
    }

    if (paths_are_equivalent(L"/foo/bar/baz", L"foo/bar/baz")) err(L"Bug in canonical PATH code on line %ld", (long)__LINE__);
    if (! paths_are_equivalent(L"///foo///bar/baz", L"/foo/bar////baz//")) err(L"Bug in canonical PATH code on line %ld", (long)__LINE__);
    if (! paths_are_equivalent(L"/foo/bar/baz", L"/foo/bar/baz")) err(L"Bug in canonical PATH code on line %ld", (long)__LINE__);
    if (! paths_are_equivalent(L"/", L"/")) err(L"Bug in canonical PATH code on line %ld", (long)__LINE__);
}

static void test_pager_navigation()
{
    say(L"Testing pager navigation");

    /* Generate 19 strings of width 10. There's 2 spaces between completions, and our term size is 80; these can therefore fit into 6 columns (6 * 12 - 2 = 70) or 5 columns (58) but not 7 columns (7 * 12 - 2 = 82).

       You can simulate this test by creating 19 files named "file00.txt" through "file_18.txt".
    */
    completion_list_t completions;
    for (size_t i=0; i < 19; i++)
    {
        append_completion(&completions, L"abcdefghij");
    }

    pager_t pager;
    pager.set_completions(completions);
    pager.set_term_size(80, 24);
    page_rendering_t render = pager.render();

    if (render.term_width != 80)
        err(L"Wrong term width");
    if (render.term_height != 24)
        err(L"Wrong term height");

    size_t rows = 4, cols = 5;

    /* We have 19 completions. We can fit into 6 columns with 4 rows or 5 columns with 4 rows; the second one is better and so is what we ought to have picked. */
    if (render.rows != rows)
        err(L"Wrong row count");
    if (render.cols != cols)
        err(L"Wrong column count");

    /* Initially expect to have no completion index */
    if (render.selected_completion_idx != (size_t)(-1))
    {
        err(L"Wrong initial selection");
    }

    /* Here are navigation directions and where we expect the selection to be */
    const struct
    {
        selection_direction_t dir;
        size_t sel;
    }
    cmds[] =
    {
        /* Tab completion to get into the list */
        {direction_next, 0},

        /* Westward motion in upper left wraps along the top row */
        {direction_west, 16},
        {direction_east, 1},

        /* "Next" motion goes down the column */
        {direction_next, 2},
        {direction_next, 3},

        {direction_west, 18},
        {direction_east, 3},
        {direction_east, 7},
        {direction_east, 11},
        {direction_east, 15},
        {direction_east, 3},

        {direction_west, 18},
        {direction_east, 3},

        /* Eastward motion wraps along the bottom, westward goes to the prior column */
        {direction_east, 7},
        {direction_east, 11},
        {direction_east, 15},
        {direction_east, 3},

        /* Column memory */
        {direction_west, 18},
        {direction_south, 15},
        {direction_north, 18},
        {direction_west, 14},
        {direction_south, 15},
        {direction_north, 14},

        /* pages */
        {direction_page_north, 12},
        {direction_page_south, 15},
        {direction_page_north, 12},
        {direction_east, 16},
        {direction_page_south, 18},
        {direction_east, 3},
        {direction_north, 2},
        {direction_page_north, 0},
        {direction_page_south, 3},

    };
    for (size_t i=0; i < sizeof cmds / sizeof *cmds; i++)
    {
        pager.select_next_completion_in_direction(cmds[i].dir, render);
        pager.update_rendering(&render);
        if (cmds[i].sel != render.selected_completion_idx)
        {
            err(L"For command %lu, expected selection %lu, but found instead %lu\n", i, cmds[i].sel, render.selected_completion_idx);
        }
    }

}

enum word_motion_t
{
    word_motion_left,
    word_motion_right
};
static void test_1_word_motion(word_motion_t motion, move_word_style_t style, const wcstring &test)
{
    wcstring command;
    std::set<size_t> stops;

    // Carets represent stops and should be cut out of the command
    for (size_t i=0; i < test.size(); i++)
    {
        wchar_t wc = test.at(i);
        if (wc == L'^')
        {
            stops.insert(command.size());
        }
        else
        {
            command.push_back(wc);
        }
    }

    size_t idx, end;
    if (motion == word_motion_left)
    {
        idx = command.size();
        end = 0;
    }
    else
    {
        idx = 0;
        end = command.size();
    }

    move_word_state_machine_t sm(style);
    while (idx != end)
    {
        size_t char_idx = (motion == word_motion_left ? idx - 1 : idx);
        wchar_t wc = command.at(char_idx);
        bool will_stop = ! sm.consume_char(wc);
        //printf("idx %lu, looking at %lu (%c): %d\n", idx, char_idx, (char)wc, will_stop);
        bool expected_stop = (stops.count(idx) > 0);
        if (will_stop != expected_stop)
        {
            wcstring tmp = command;
            tmp.insert(idx, L"^");
            const char *dir = (motion == word_motion_left ? "left" : "right");
            if (will_stop)
            {
                err(L"Word motion: moving %s, unexpected stop at idx %lu: '%ls'", dir, idx, tmp.c_str());
            }
            else if (! will_stop && expected_stop)
            {
                err(L"Word motion: moving %s, should have stopped at idx %lu: '%ls'", dir, idx, tmp.c_str());
            }
        }
        // We don't expect to stop here next time
        if (expected_stop)
        {
            stops.erase(idx);
        }
        if (will_stop)
        {
            sm.reset();
        }
        else
        {
            idx += (motion == word_motion_left ? -1 : 1);
        }
    }
}

/** Test word motion (forward-word, etc.). Carets represent cursor stops. */
static void test_word_motion()
{
    say(L"Testing word motion");
    test_1_word_motion(word_motion_left, move_word_style_punctuation, L"^echo ^hello_^world.^txt");
    test_1_word_motion(word_motion_right, move_word_style_punctuation, L"echo^ hello^_world^.txt^");

    test_1_word_motion(word_motion_left, move_word_style_punctuation, L"echo ^foo_^foo_^foo/^/^/^/^/^    ");
    test_1_word_motion(word_motion_right, move_word_style_punctuation, L"echo^ foo^_foo^_foo^/^/^/^/^/    ^");

    test_1_word_motion(word_motion_left, move_word_style_path_components, L"^/^foo/^bar/^baz/");
    test_1_word_motion(word_motion_left, move_word_style_path_components, L"^echo ^--foo ^--bar");
    test_1_word_motion(word_motion_left, move_word_style_path_components, L"^echo ^hi ^> /^dev/^null");

    test_1_word_motion(word_motion_left, move_word_style_path_components, L"^echo /^foo/^bar{^aaa,^bbb,^ccc}^bak/");
}

/** Test is_potential_path */
static void test_is_potential_path()
{
    say(L"Testing is_potential_path");
    if (system("rm -Rf /tmp/is_potential_path_test/"))
    {
        err(L"Failed to remove /tmp/is_potential_path_test/");
    }

    /* Directories */
    if (system("mkdir -p /tmp/is_potential_path_test/alpha/")) err(L"mkdir failed");
    if (system("mkdir -p /tmp/is_potential_path_test/beta/")) err(L"mkdir failed");

    /* Files */
    if (system("touch /tmp/is_potential_path_test/aardvark")) err(L"touch failed");
    if (system("touch /tmp/is_potential_path_test/gamma")) err(L"touch failed");

    const wcstring wd = L"/tmp/is_potential_path_test/";
    const wcstring_list_t wds(1, wd);

    do_test(is_potential_path(L"al", wds, PATH_REQUIRE_DIR));
    do_test(is_potential_path(L"alpha/", wds, PATH_REQUIRE_DIR));
    do_test(is_potential_path(L"aard", wds, 0));

    do_test(! is_potential_path(L"balpha/", wds, PATH_REQUIRE_DIR));
    do_test(! is_potential_path(L"aard", wds, PATH_REQUIRE_DIR));
    do_test(! is_potential_path(L"aarde", wds, PATH_REQUIRE_DIR));
    do_test(! is_potential_path(L"aarde", wds, 0));

    do_test(is_potential_path(L"/tmp/is_potential_path_test/aardvark", wds, 0));
    do_test(is_potential_path(L"/tmp/is_potential_path_test/al", wds, PATH_REQUIRE_DIR));
    do_test(is_potential_path(L"/tmp/is_potential_path_test/aardv", wds, 0));

    do_test(! is_potential_path(L"/tmp/is_potential_path_test/aardvark", wds, PATH_REQUIRE_DIR));
    do_test(! is_potential_path(L"/tmp/is_potential_path_test/al/", wds, 0));
    do_test(! is_potential_path(L"/tmp/is_potential_path_test/ar", wds, 0));

    do_test(is_potential_path(L"/usr", wds, PATH_REQUIRE_DIR));

}

/** Test the 'test' builtin */
int builtin_test(parser_t &parser, io_streams_t &streams, wchar_t **argv);
static bool run_one_test_test(int expected, wcstring_list_t &lst, bool bracket)
{
    parser_t parser(PARSER_TYPE_GENERAL, true);
    size_t i, count = lst.size();
    wchar_t **argv = new wchar_t *[count+3];
    argv[0] = (wchar_t *)(bracket ? L"[" : L"test");
    for (i=0; i < count; i++)
    {
        argv[i+1] = (wchar_t *)lst.at(i).c_str();
    }
    if (bracket)
    {
        argv[i+1] = (wchar_t *)L"]";
        i++;
    }
    argv[i+1] = NULL;
    io_streams_t streams;
    int result = builtin_test(parser, streams, argv);
    delete[] argv;
    return expected == result;
}

static bool run_test_test(int expected, const wcstring &str)
{
    using namespace std;
    wcstring_list_t lst;

    wistringstream iss(str);
    copy(istream_iterator<wcstring, wchar_t, std::char_traits<wchar_t> >(iss),
         istream_iterator<wstring, wchar_t, std::char_traits<wchar_t> >(),
         back_inserter<vector<wcstring> >(lst));

    bool bracket = run_one_test_test(expected, lst, true);
    bool nonbracket = run_one_test_test(expected, lst, false);
    do_test(bracket == nonbracket);
    return nonbracket;
}

static void test_test_brackets()
{
    // Ensure [ knows it needs a ]
    parser_t parser(PARSER_TYPE_GENERAL, true);
    io_streams_t streams;

    const wchar_t *argv1[] = {L"[", L"foo", NULL};
    do_test(builtin_test(parser, streams, (wchar_t **)argv1) != 0);

    const wchar_t *argv2[] = {L"[", L"foo", L"]", NULL};
    do_test(builtin_test(parser, streams, (wchar_t **)argv2) == 0);

    const wchar_t *argv3[] = {L"[", L"foo", L"]", L"bar", NULL};
    do_test(builtin_test(parser, streams, (wchar_t **)argv3) != 0);

}

static void test_test()
{
    say(L"Testing test builtin");
    test_test_brackets();

    do_test(run_test_test(0, L"5 -ne 6"));
    do_test(run_test_test(0, L"5 -eq 5"));
    do_test(run_test_test(0, L"0 -eq 0"));
    do_test(run_test_test(0, L"-1 -eq -1"));
    do_test(run_test_test(0, L"1 -ne -1"));
    do_test(run_test_test(1, L"-1 -ne -1"));
    do_test(run_test_test(0, L"abc != def"));
    do_test(run_test_test(1, L"abc = def"));
    do_test(run_test_test(0, L"5 -le 10"));
    do_test(run_test_test(0, L"10 -le 10"));
    do_test(run_test_test(1, L"20 -le 10"));
    do_test(run_test_test(0, L"-1 -le 0"));
    do_test(run_test_test(1, L"0 -le -1"));
    do_test(run_test_test(0, L"15 -ge 10"));
    do_test(run_test_test(0, L"15 -ge 10"));
    do_test(run_test_test(1, L"! 15 -ge 10"));
    do_test(run_test_test(0, L"! ! 15 -ge 10"));

    do_test(run_test_test(0, L"0 -ne 1 -a 0 -eq 0"));
    do_test(run_test_test(0, L"0 -ne 1 -a -n 5"));
    do_test(run_test_test(0, L"-n 5 -a 10 -gt 5"));
    do_test(run_test_test(0, L"-n 3 -a -n 5"));

    /* test precedence:
            '0 == 0 || 0 == 1 && 0 == 2'
        should be evaluated as:
            '0 == 0 || (0 == 1 && 0 == 2)'
        and therefore true. If it were
            '(0 == 0 || 0 == 1) && 0 == 2'
        it would be false. */
    do_test(run_test_test(0, L"0 = 0 -o 0 = 1 -a 0 = 2"));
    do_test(run_test_test(0, L"-n 5 -o 0 = 1 -a 0 = 2"));
    do_test(run_test_test(1, L"( 0 = 0 -o  0 = 1 ) -a 0 = 2"));
    do_test(run_test_test(0, L"0 = 0 -o ( 0 = 1 -a 0 = 2 )"));

    /* A few lame tests for permissions; these need to be a lot more complete. */
    do_test(run_test_test(0, L"-e /bin/ls"));
    do_test(run_test_test(1, L"-e /bin/ls_not_a_path"));
    do_test(run_test_test(0, L"-x /bin/ls"));
    do_test(run_test_test(1, L"-x /bin/ls_not_a_path"));
    do_test(run_test_test(0, L"-d /bin/"));
    do_test(run_test_test(1, L"-d /bin/ls"));

    /* This failed at one point */
    do_test(run_test_test(1, L"-d /bin -a 5 -eq 3"));
    do_test(run_test_test(0, L"-d /bin -o 5 -eq 3"));
    do_test(run_test_test(0, L"-d /bin -a ! 5 -eq 3"));

    /* We didn't properly handle multiple "just strings" either */
    do_test(run_test_test(0, L"foo"));
    do_test(run_test_test(0, L"foo -a bar"));

    /* These should be errors */
    do_test(run_test_test(1, L"foo bar"));
    do_test(run_test_test(1, L"foo bar baz"));

    /* This crashed */
    do_test(run_test_test(1, L"1 = 1 -a = 1"));

    /* Make sure we can treat -S as a parameter instead of an operator. https://github.com/fish-shell/fish-shell/issues/601 */
    do_test(run_test_test(0, L"-S = -S"));
    do_test(run_test_test(1, L"! ! ! A"));
}

/** Testing colors */
static void test_colors()
{
    say(L"Testing colors");
    do_test(rgb_color_t(L"#FF00A0").is_rgb());
    do_test(rgb_color_t(L"FF00A0").is_rgb());
    do_test(rgb_color_t(L"#F30").is_rgb());
    do_test(rgb_color_t(L"F30").is_rgb());
    do_test(rgb_color_t(L"f30").is_rgb());
    do_test(rgb_color_t(L"#FF30a5").is_rgb());
    do_test(rgb_color_t(L"3f30").is_none());
    do_test(rgb_color_t(L"##f30").is_none());
    do_test(rgb_color_t(L"magenta").is_named());
    do_test(rgb_color_t(L"MaGeNTa").is_named());
    do_test(rgb_color_t(L"mooganta").is_none());
}

static void test_complete(void)
{
    say(L"Testing complete");

    const wchar_t *name_strs[] = {L"Foo1", L"Foo2", L"Foo3", L"Bar1", L"Bar2", L"Bar3"};
    size_t count = sizeof name_strs / sizeof *name_strs;
    const wcstring_list_t names(name_strs, name_strs + count);

    complete_set_variable_names(&names);
    
    const env_vars_snapshot_t &vars = env_vars_snapshot_t::current();

<<<<<<< HEAD
    completion_list_t completions;
    complete(L"$F", completions, COMPLETION_REQUEST_DEFAULT);
=======
    std::vector<completion_t> completions;
    complete(L"$F", &completions, COMPLETION_REQUEST_DEFAULT, vars);
>>>>>>> 9fe9c32a
    do_test(completions.size() == 3);
    do_test(completions.at(0).completion == L"oo1");
    do_test(completions.at(1).completion == L"oo2");
    do_test(completions.at(2).completion == L"oo3");

    completions.clear();
    complete(L"$1", &completions, COMPLETION_REQUEST_DEFAULT, vars);
    do_test(completions.empty());

    completions.clear();
    complete(L"$1", &completions, COMPLETION_REQUEST_DEFAULT | COMPLETION_REQUEST_FUZZY_MATCH, vars);
    do_test(completions.size() == 2);
    do_test(completions.at(0).completion == L"$Foo1");
    do_test(completions.at(1).completion == L"$Bar1");

    if (system("mkdir -p '/tmp/complete_test/'")) err(L"mkdir failed");
    if (system("touch '/tmp/complete_test/testfile'")) err(L"touch failed");
    if (system("chmod 700 '/tmp/complete_test/testfile'")) err(L"chmod failed");

    completions.clear();
    complete(L"echo (/tmp/complete_test/testfil", &completions, COMPLETION_REQUEST_DEFAULT, vars);
    do_test(completions.size() == 1);
    do_test(completions.at(0).completion == L"e");

    completions.clear();
    complete(L"echo (ls /tmp/complete_test/testfil", &completions, COMPLETION_REQUEST_DEFAULT, vars);
    do_test(completions.size() == 1);
    do_test(completions.at(0).completion == L"e");

    completions.clear();
    complete(L"echo (command ls /tmp/complete_test/testfil", &completions, COMPLETION_REQUEST_DEFAULT, vars);
    do_test(completions.size() == 1);
    do_test(completions.at(0).completion == L"e");

    /* Add a function and test completing it in various ways */
    struct function_data_t func_data = {};
    func_data.name = L"scuttlebutt";
    func_data.definition = L"echo gongoozle";
    function_add(func_data, parser_t::principal_parser());

    /* Complete a function name */
    completions.clear();
    complete(L"echo (scuttlebut", &completions, COMPLETION_REQUEST_DEFAULT, vars);
    do_test(completions.size() == 1);
    do_test(completions.at(0).completion == L"t");

    /* But not with the command prefix */
    completions.clear();
    complete(L"echo (command scuttlebut", &completions, COMPLETION_REQUEST_DEFAULT, vars);
    do_test(completions.size() == 0);

    /* Not with the builtin prefix */
    completions.clear();
    complete(L"echo (builtin scuttlebut", &completions, COMPLETION_REQUEST_DEFAULT, vars);
    do_test(completions.size() == 0);

    /* Not after a redirection */
    completions.clear();
    complete(L"echo hi > scuttlebut", &completions, COMPLETION_REQUEST_DEFAULT, vars);
    do_test(completions.size() == 0);

    /* Trailing spaces (#1261) */
    complete_add(L"foobarbaz", false, wcstring(), option_type_args_only, NO_FILES, NULL, L"qux", NULL, COMPLETE_AUTO_SPACE);
    completions.clear();
    complete(L"foobarbaz ", &completions, COMPLETION_REQUEST_DEFAULT, vars);
    do_test(completions.size() == 1);
    do_test(completions.at(0).completion == L"qux");

    /* Don't complete variable names in single quotes (#1023) */
    completions.clear();
    complete(L"echo '$Foo", &completions, COMPLETION_REQUEST_DEFAULT, vars);
    do_test(completions.empty());
    completions.clear();
    complete(L"echo \\$Foo", &completions, COMPLETION_REQUEST_DEFAULT, vars);
    do_test(completions.empty());

    /* File completions */
    char saved_wd[PATH_MAX + 1] = {};
    if (!getcwd(saved_wd, sizeof saved_wd))
    {
        perror("getcwd");
        exit(-1);
    }
    if (chdir_set_pwd("/tmp/complete_test/")) err(L"chdir failed");
    
    complete(L"cat te", &completions, COMPLETION_REQUEST_DEFAULT, vars);
    do_test(completions.size() == 1);
    do_test(completions.at(0).completion == L"stfile");
    completions.clear();
    complete(L"something --abc=te", &completions, COMPLETION_REQUEST_DEFAULT, vars);
    do_test(completions.size() == 1);
    do_test(completions.at(0).completion == L"stfile");
    completions.clear();
    complete(L"something -abc=te", &completions, COMPLETION_REQUEST_DEFAULT, vars);
    do_test(completions.size() == 1);
    do_test(completions.at(0).completion == L"stfile");
    completions.clear();
    complete(L"something abc=te", &completions, COMPLETION_REQUEST_DEFAULT, vars);
    do_test(completions.size() == 1);
    do_test(completions.at(0).completion == L"stfile");
    completions.clear();
    complete(L"something abc=stfile", &completions, COMPLETION_REQUEST_DEFAULT, vars);
    do_test(completions.size() == 0);
    completions.clear();
    complete(L"something abc=stfile", &completions, COMPLETION_REQUEST_FUZZY_MATCH, vars);
    do_test(completions.size() == 1);
    do_test(completions.at(0).completion == L"abc=testfile");
    completions.clear();

    complete(L"cat /tmp/complete_test/te", &completions, COMPLETION_REQUEST_DEFAULT, vars);
    do_test(completions.size() == 1);
    do_test(completions.at(0).completion == L"stfile");
    completions.clear();
    complete(L"echo sup > /tmp/complete_test/te", &completions, COMPLETION_REQUEST_DEFAULT, vars);
    do_test(completions.size() == 1);
    do_test(completions.at(0).completion == L"stfile");
    completions.clear();
    complete(L"echo sup > /tmp/complete_test/te", &completions, COMPLETION_REQUEST_DEFAULT, vars);
    do_test(completions.size() == 1);
    do_test(completions.at(0).completion == L"stfile");
    completions.clear();

    // Zero escapes can cause problems. See #1631
    complete(L"cat foo\\0", &completions, COMPLETION_REQUEST_DEFAULT, vars);
    do_test(completions.empty());
    completions.clear();
    complete(L"cat foo\\0bar", &completions, COMPLETION_REQUEST_DEFAULT, vars);
    do_test(completions.empty());
    completions.clear();
    complete(L"cat \\0", &completions, COMPLETION_REQUEST_DEFAULT, vars);
    do_test(completions.empty());
    completions.clear();
    complete(L"cat te\\0", &completions, COMPLETION_REQUEST_DEFAULT, vars);
    do_test(completions.empty());
    completions.clear();

    if (chdir_set_pwd(saved_wd)) err(L"chdir failed");
    if (system("rm -Rf '/tmp/complete_test/'")) err(L"rm failed");

    complete_set_variable_names(NULL);

    /* Test wraps */
    do_test(comma_join(complete_get_wrap_chain(L"wrapper1")) == L"wrapper1");
    complete_add_wrapper(L"wrapper1", L"wrapper2");
    do_test(comma_join(complete_get_wrap_chain(L"wrapper1")) == L"wrapper1,wrapper2");
    complete_add_wrapper(L"wrapper2", L"wrapper3");
    do_test(comma_join(complete_get_wrap_chain(L"wrapper1")) == L"wrapper1,wrapper2,wrapper3");
    complete_add_wrapper(L"wrapper3", L"wrapper1"); //loop!
    do_test(comma_join(complete_get_wrap_chain(L"wrapper1")) == L"wrapper1,wrapper2,wrapper3");
    complete_remove_wrapper(L"wrapper1", L"wrapper2");
    do_test(comma_join(complete_get_wrap_chain(L"wrapper1")) == L"wrapper1");
    do_test(comma_join(complete_get_wrap_chain(L"wrapper2")) == L"wrapper2,wrapper3,wrapper1");
}

static void test_docopt_complete(void)
{
    say(L"Testing complete with docopt");
    
    // any fake command
    const wcstring cmd = L"flea";
    
    // docopt description
    const wchar_t *usage =
    L"Usage:\n"
    L"       flea [options] [<pid>]\n"
    L"\n"
    L"Options:\n"
    L"       -c, --command  Command Description\n"
    L"       -g <val>, --group <val>\n"
    L"       -x <dynval>\n"
    L"       -h, --help  Help Description\n"
    L"Arguments:\n"
    L"       <val>  ONE TWO THREE\n"
    L"       <dynval>  (echo ONE\\nTWO\\nTHREE)\n"
    ;
    
    docopt_register_usage(cmd, L"", usage, L"", NULL);
    completion_list_t completions;

    complete(L"flea --c", completions, COMPLETION_REQUEST_DEFAULT);
    do_test(completions.size() == 1);
    do_test(completions.at(0).completion == L"ommand");
    do_test(completions.at(0).description == L"Command Description");
    
    completions.clear();
    complete(L"flea --group ", completions, COMPLETION_REQUEST_DEFAULT);
    do_test(completions.size() == 3);
    do_test(completions.at(0).completion == L"ONE");
    do_test(completions.at(1).completion == L"TWO");
    do_test(completions.at(2).completion == L"THREE");

    completions.clear();
    complete(L"flea -x ", completions, COMPLETION_REQUEST_DEFAULT);
    do_test(completions.size() == 3);
    do_test(completions.at(0).completion == L"ONE");
    do_test(completions.at(1).completion == L"TWO");
    do_test(completions.at(2).completion == L"THREE");
    
    const wchar_t *desc2 =
    L"Usage:\n"
    L"       leaf [<pid>]\n"
    L"       leaf --help\n"
    ;
    docopt_register_usage(L"", L"", desc2, L"", NULL);
    completions.clear();
    complete(L"leaf --he ", completions, COMPLETION_REQUEST_DEFAULT);
    do_test(completions.size() == 1);
    do_test(completions.at(0).completion == L"--help");
}

static void test_docopt_args(void)
{
    say(L"Testing argument parsing with docopt");
    // This does not need to be a very complete test, since the docopt test suite is much more complete
    const wcstring cmd = L"ogre";
    
    // docopt descriptions
    const wchar_t *usage1 =
    L"Usage:\n"
    L"       ogre [options] [<pid>]\n"
    L"\n"
    L"Options:\n"
    L"       -c, --command  Command Description\n"
    L"       -g <val>, --group <val>\n"
    ;
    
    const wchar_t *usage2 =
    L"Usage:\n"
    L"       ogre [options]\n"
    L"\n"
    L"Options:\n"
    L"       -h, --help  Help\n"
    ;
    
    docopt_register_usage(L"", L"", usage1, L"", NULL);
    docopt_register_usage(L"", L"", usage2, L"", NULL);
    
    wcstring_list_t argv;
    argv.push_back(cmd);
    argv.push_back(L"--command");
    argv.push_back(L"--group");
    argv.push_back(L"grp");
    
    docopt_arguments_t arguments;
    std::vector<size_t> unused_args;
    parse_error_list_t errors;
    bool ret = docopt_get_registrations(cmd).parse_arguments(argv, &arguments, &errors, &unused_args);
    do_test(ret == true);
    do_test(arguments.size() == 3);
    do_test(arguments.has(L"--command"));
    do_test(arguments.has(L"--group"));
    do_test(arguments.has(L"<val>"));
    do_test(arguments.get_list(L"<val>") == wcstring_list_t(1, L"grp"));
}

static void test_1_completion(wcstring line, const wcstring &completion, complete_flags_t flags, bool append_only, wcstring expected, long source_line)
{
    // str is given with a caret, which we use to represent the cursor position
    // find it
    const size_t in_cursor_pos = line.find(L'^');
    do_test(in_cursor_pos != wcstring::npos);
    line.erase(in_cursor_pos, 1);

    const size_t out_cursor_pos = expected.find(L'^');
    do_test(out_cursor_pos != wcstring::npos);
    expected.erase(out_cursor_pos, 1);

    size_t cursor_pos = in_cursor_pos;
    wcstring result = completion_apply_to_command_line(completion, flags, line, &cursor_pos, append_only);
    if (result != expected)
    {
        fprintf(stderr, "line %ld: %ls + %ls -> [%ls], expected [%ls]\n", source_line, line.c_str(), completion.c_str(), result.c_str(), expected.c_str());
    }
    do_test(result == expected);
    do_test(cursor_pos == out_cursor_pos);
}

static void test_completion_insertions()
{
#define TEST_1_COMPLETION(a, b, c, d, e) test_1_completion(a, b, c, d, e, __LINE__)
    say(L"Testing completion insertions");
    TEST_1_COMPLETION(L"foo^", L"bar", 0, false, L"foobar ^");
    TEST_1_COMPLETION(L"foo^ baz", L"bar", 0, false, L"foobar ^ baz"); //we really do want to insert two spaces here - otherwise it's hidden by the cursor
    TEST_1_COMPLETION(L"'foo^", L"bar", 0, false, L"'foobar' ^");
    TEST_1_COMPLETION(L"'foo'^", L"bar", 0, false, L"'foobar' ^");
    TEST_1_COMPLETION(L"'foo\\'^", L"bar", 0, false, L"'foo\\'bar' ^");
    TEST_1_COMPLETION(L"foo\\'^", L"bar", 0, false, L"foo\\'bar ^");

    // Test append only
    TEST_1_COMPLETION(L"foo^", L"bar", 0, true, L"foobar ^");
    TEST_1_COMPLETION(L"foo^ baz", L"bar", 0, true, L"foobar ^ baz");
    TEST_1_COMPLETION(L"'foo^", L"bar", 0, true, L"'foobar' ^");
    TEST_1_COMPLETION(L"'foo'^", L"bar", 0, true, L"'foo'bar ^");
    TEST_1_COMPLETION(L"'foo\\'^", L"bar", 0, true, L"'foo\\'bar' ^");
    TEST_1_COMPLETION(L"foo\\'^", L"bar", 0, true, L"foo\\'bar ^");

    TEST_1_COMPLETION(L"foo^", L"bar", COMPLETE_NO_SPACE, false, L"foobar^");
    TEST_1_COMPLETION(L"'foo^", L"bar", COMPLETE_NO_SPACE, false, L"'foobar^");
    TEST_1_COMPLETION(L"'foo'^", L"bar", COMPLETE_NO_SPACE, false, L"'foobar'^");
    TEST_1_COMPLETION(L"'foo\\'^", L"bar", COMPLETE_NO_SPACE, false, L"'foo\\'bar^");
    TEST_1_COMPLETION(L"foo\\'^", L"bar", COMPLETE_NO_SPACE, false, L"foo\\'bar^");

    TEST_1_COMPLETION(L"foo^", L"bar", COMPLETE_REPLACES_TOKEN, false, L"bar ^");
    TEST_1_COMPLETION(L"'foo^", L"bar", COMPLETE_REPLACES_TOKEN, false, L"bar ^");
}

static void perform_one_autosuggestion_cd_test(const wcstring &command, const env_vars_snapshot_t &vars, const wcstring &expected, long line)
{
    std::vector<completion_t> comps;
    complete(command, &comps,COMPLETION_REQUEST_AUTOSUGGESTION, vars);
    
    bool expects_error = (expected == L"<error>");
    
    if (comps.empty() && ! expects_error)
    {
        printf("line %ld: autosuggest_suggest_special() failed for command %ls\n", line, command.c_str());
        do_test(! comps.empty());
        return;
    }
    else if (! comps.empty() && expects_error)
    {
        printf("line %ld: autosuggest_suggest_special() was expected to fail but did not, for command %ls\n", line, command.c_str());
        do_test(comps.empty());
    }
    
    if (! comps.empty())
    {
        completions_sort_and_prioritize(&comps);
        const completion_t &suggestion = comps.at(0);
        
        if (suggestion.completion != expected)
        {
            printf("line %ld: complete() for cd returned the wrong expected string for command %ls\n", line, command.c_str());
            printf("  actual: %ls\n", suggestion.completion.c_str());
            printf("expected: %ls\n", expected.c_str());
            do_test(suggestion.completion == expected);
        }
    }
}


/* Testing test_autosuggest_suggest_special, in particular for properly handling quotes and backslashes */
static void test_autosuggest_suggest_special()
{
    if (system("mkdir -p '/tmp/autosuggest_test/0foobar'")) err(L"mkdir failed");
    if (system("mkdir -p '/tmp/autosuggest_test/1foo bar'")) err(L"mkdir failed");
    if (system("mkdir -p '/tmp/autosuggest_test/2foo  bar'")) err(L"mkdir failed");
    if (system("mkdir -p '/tmp/autosuggest_test/3foo\\bar'")) err(L"mkdir failed");
    if (system("mkdir -p /tmp/autosuggest_test/4foo\\'bar")) err(L"mkdir failed"); //a path with a single quote
    if (system("mkdir -p /tmp/autosuggest_test/5foo\\\"bar")) err(L"mkdir failed"); //a path with a double quote
    if (system("mkdir -p ~/test_autosuggest_suggest_special/")) err(L"mkdir failed"); //make sure tilde is handled
    if (system("mkdir -p /tmp/autosuggest_test/start/unique2/unique3/multi4")) err(L"mkdir failed");
    if (system("mkdir -p /tmp/autosuggest_test/start/unique2/unique3/multi42")) err(L"mkdir failed");
    if (system("mkdir -p /tmp/autosuggest_test/start/unique2/.hiddenDir/moreStuff")) err(L"mkdir failed");
    
    char saved_wd[PATH_MAX] = {};
    if (NULL == getcwd(saved_wd, sizeof saved_wd)) err(L"getcwd failed");
    
    const wcstring wd = L"/tmp/autosuggest_test/";
    if (chdir_set_pwd(wcs2string(wd).c_str())) err(L"chdir failed");
    
    env_set(L"AUTOSUGGEST_TEST_LOC", wd.c_str(), ENV_LOCAL);
    
    const env_vars_snapshot_t &vars = env_vars_snapshot_t::current();

    perform_one_autosuggestion_cd_test(L"cd /tmp/autosuggest_test/0", vars, L"foobar/", __LINE__);
    perform_one_autosuggestion_cd_test(L"cd \"/tmp/autosuggest_test/0", vars, L"foobar/", __LINE__);
    perform_one_autosuggestion_cd_test(L"cd '/tmp/autosuggest_test/0", vars, L"foobar/", __LINE__);
    perform_one_autosuggestion_cd_test(L"cd 0", vars, L"foobar/", __LINE__);
    perform_one_autosuggestion_cd_test(L"cd \"0", vars, L"foobar/", __LINE__);
    perform_one_autosuggestion_cd_test(L"cd '0", vars, L"foobar/", __LINE__);

    perform_one_autosuggestion_cd_test(L"cd /tmp/autosuggest_test/1", vars, L"foo bar/", __LINE__);
    perform_one_autosuggestion_cd_test(L"cd \"/tmp/autosuggest_test/1", vars, L"foo bar/", __LINE__);
    perform_one_autosuggestion_cd_test(L"cd '/tmp/autosuggest_test/1", vars, L"foo bar/", __LINE__);
    perform_one_autosuggestion_cd_test(L"cd 1", vars, L"foo bar/", __LINE__);
    perform_one_autosuggestion_cd_test(L"cd \"1", vars, L"foo bar/", __LINE__);
    perform_one_autosuggestion_cd_test(L"cd '1", vars, L"foo bar/", __LINE__);

    perform_one_autosuggestion_cd_test(L"cd /tmp/autosuggest_test/2", vars, L"foo  bar/", __LINE__);
    perform_one_autosuggestion_cd_test(L"cd \"/tmp/autosuggest_test/2", vars, L"foo  bar/", __LINE__);
    perform_one_autosuggestion_cd_test(L"cd '/tmp/autosuggest_test/2", vars, L"foo  bar/", __LINE__);
    perform_one_autosuggestion_cd_test(L"cd 2", vars, L"foo  bar/", __LINE__);
    perform_one_autosuggestion_cd_test(L"cd \"2", vars, L"foo  bar/", __LINE__);
    perform_one_autosuggestion_cd_test(L"cd '2", vars, L"foo  bar/", __LINE__);

    perform_one_autosuggestion_cd_test(L"cd /tmp/autosuggest_test/3", vars, L"foo\\bar/", __LINE__);
    perform_one_autosuggestion_cd_test(L"cd \"/tmp/autosuggest_test/3", vars, L"foo\\bar/", __LINE__);
    perform_one_autosuggestion_cd_test(L"cd '/tmp/autosuggest_test/3", vars, L"foo\\bar/", __LINE__);
    perform_one_autosuggestion_cd_test(L"cd 3", vars, L"foo\\bar/", __LINE__);
    perform_one_autosuggestion_cd_test(L"cd \"3", vars, L"foo\\bar/", __LINE__);
    perform_one_autosuggestion_cd_test(L"cd '3", vars, L"foo\\bar/", __LINE__);

    perform_one_autosuggestion_cd_test(L"cd /tmp/autosuggest_test/4", vars, L"foo'bar/", __LINE__);
    perform_one_autosuggestion_cd_test(L"cd \"/tmp/autosuggest_test/4", vars, L"foo'bar/", __LINE__);
    perform_one_autosuggestion_cd_test(L"cd '/tmp/autosuggest_test/4", vars, L"foo'bar/", __LINE__);
    perform_one_autosuggestion_cd_test(L"cd 4", vars, L"foo'bar/", __LINE__);
    perform_one_autosuggestion_cd_test(L"cd \"4", vars, L"foo'bar/", __LINE__);
    perform_one_autosuggestion_cd_test(L"cd '4", vars, L"foo'bar/", __LINE__);

    perform_one_autosuggestion_cd_test(L"cd /tmp/autosuggest_test/5", vars, L"foo\"bar/", __LINE__);
    perform_one_autosuggestion_cd_test(L"cd \"/tmp/autosuggest_test/5", vars, L"foo\"bar/", __LINE__);
    perform_one_autosuggestion_cd_test(L"cd '/tmp/autosuggest_test/5", vars, L"foo\"bar/", __LINE__);
    perform_one_autosuggestion_cd_test(L"cd 5", vars, L"foo\"bar/", __LINE__);
    perform_one_autosuggestion_cd_test(L"cd \"5", vars, L"foo\"bar/", __LINE__);
    perform_one_autosuggestion_cd_test(L"cd '5", vars, L"foo\"bar/", __LINE__);
    
    perform_one_autosuggestion_cd_test(L"cd $AUTOSUGGEST_TEST_LOC/0", vars, L"foobar/", __LINE__);
    perform_one_autosuggestion_cd_test(L"cd ~/test_autosuggest_suggest_specia", vars, L"l/", __LINE__);
    
    perform_one_autosuggestion_cd_test(L"cd /tmp/autosuggest_test/start/", vars, L"unique2/unique3/", __LINE__);

    // A single quote should defeat tilde expansion
    perform_one_autosuggestion_cd_test(L"cd '~/test_autosuggest_suggest_specia'", vars, L"<error>", __LINE__);
    
    // Don't crash on ~ (2696)
    // note this was wd dependent, hence why we set it
    if (chdir_set_pwd("/tmp/autosuggest_test/")) err(L"chdir failed");
    
    if (system("mkdir -p '/tmp/autosuggest_test/~hahaha/path1/path2/'")) err(L"mkdir failed");
    
    perform_one_autosuggestion_cd_test(L"cd ~haha", vars, L"ha/path1/path2/", __LINE__);
    perform_one_autosuggestion_cd_test(L"cd ~hahaha/", vars, L"path1/path2/", __LINE__);
    if (chdir_set_pwd(saved_wd)) err(L"chdir failed");

    if (system("rm -Rf '/tmp/autosuggest_test/'")) err(L"rm failed");
    if (system("rm -Rf ~/test_autosuggest_suggest_special/")) err(L"rm failed");
}

static void perform_one_autosuggestion_should_ignore_test(const wcstring &command, const wcstring &wd, long line)
{
    completion_list_t comps;
    complete(command, &comps, COMPLETION_REQUEST_AUTOSUGGESTION, env_vars_snapshot_t::current());
    do_test(comps.empty());
    if (! comps.empty())
    {
        const wcstring &suggestion = comps.front().completion;
        printf("line %ld: complete() expected to return nothing for %ls\n", line, command.c_str());
        printf("  instead got: %ls\n", suggestion.c_str());
    }
}

static void test_autosuggestion_ignores()
{
    say(L"Testing scenarios that should produce no autosuggestions");
    const wcstring wd = L"/tmp/autosuggest_test/";
    // Do not do file autosuggestions immediately after certain statement terminators - see #1631
    perform_one_autosuggestion_should_ignore_test(L"echo PIPE_TEST|", wd, __LINE__);
    perform_one_autosuggestion_should_ignore_test(L"echo PIPE_TEST&", wd, __LINE__);
    perform_one_autosuggestion_should_ignore_test(L"echo PIPE_TEST#comment", wd, __LINE__);
    perform_one_autosuggestion_should_ignore_test(L"echo PIPE_TEST;", wd, __LINE__);
}

static void test_autosuggestion_combining()
{
    say(L"Testing autosuggestion combining");
    do_test(combine_command_and_autosuggestion(L"alpha", L"alphabeta") == L"alphabeta");

    // when the last token contains no capital letters, we use the case of the autosuggestion
    do_test(combine_command_and_autosuggestion(L"alpha", L"ALPHABETA") == L"ALPHABETA");

    // when the last token contains capital letters, we use its case
    do_test(combine_command_and_autosuggestion(L"alPha", L"alphabeTa") == L"alPhabeTa");

    // if autosuggestion is not longer than input, use the input's case
    do_test(combine_command_and_autosuggestion(L"alpha", L"ALPHAA") == L"ALPHAA");
    do_test(combine_command_and_autosuggestion(L"alpha", L"ALPHA") == L"alpha");
}


/**
   Test speed of completion calculations
*/
void perf_complete()
{
    wchar_t c;
    std::vector<completion_t> out;
    long long t1, t2;
    int matches=0;
    double t;
    wchar_t str[3]=
    {
        0, 0, 0
    }
    ;
    int i;


    say(L"Testing completion performance");

    reader_push(L"");
    say(L"Here we go");

    t1 = get_time();


    for (c=L'a'; c<=L'z'; c++)
    {
        str[0]=c;
        reader_set_buffer(str, 0);

        complete(str, &out, COMPLETION_REQUEST_DEFAULT, env_vars_snapshot_t::current());

        matches += out.size();
        out.clear();
    }
    t2=get_time();

    t = (double)(t2-t1)/(1000000*26);

    say(L"One letter command completion took %f seconds per completion, %f microseconds/match", t, (double)(t2-t1)/matches);

    matches=0;
    t1 = get_time();
    for (i=0; i<LAPS; i++)
    {
        str[0]='a'+(rand()%26);
        str[1]='a'+(rand()%26);

        reader_set_buffer(str, 0);

        complete(str, &out, COMPLETION_REQUEST_DEFAULT, env_vars_snapshot_t::current());

        matches += out.size();
        out.clear();
    }
    t2=get_time();

    t = (double)(t2-t1)/(1000000*LAPS);

    say(L"Two letter command completion took %f seconds per completion, %f microseconds/match", t, (double)(t2-t1)/matches);

    reader_pop();

}

static void test_history_matches(history_search_t &search, size_t matches)
{
    size_t i;
    for (i=0; i < matches; i++)
    {
        do_test(search.go_backwards());
        wcstring item = search.current_string();
    }
    do_test(! search.go_backwards());

    for (i=1; i < matches; i++)
    {
        do_test(search.go_forwards());
    }
    do_test(! search.go_forwards());
}

static bool history_contains(history_t *history, const wcstring &txt)
{
    bool result = false;
    size_t i;
    for (i=1; ; i++)
    {
        history_item_t item = history->item_at_index(i);
        if (item.empty())
            break;

        if (item.str() == txt)
        {
            result = true;
            break;
        }
    }
    return result;
}

static void test_input()
{
    say(L"Testing input");
    /* Ensure sequences are order independent. Here we add two bindings where the first is a prefix of the second, and then emit the second key list. The second binding should be invoked, not the first! */
    wcstring prefix_binding = L"qqqqqqqa";
    wcstring desired_binding = prefix_binding + L'a';
    input_mapping_add(prefix_binding.c_str(), L"up-line");
    input_mapping_add(desired_binding.c_str(), L"down-line");

    /* Push the desired binding to the queue */
    for (size_t idx = 0; idx < desired_binding.size(); idx++) {
        input_queue_ch(desired_binding.at(idx));
    }

    /* Now test */
    wint_t c = input_readch();
    if (c != R_DOWN_LINE)
    {
        err(L"Expected to read char R_DOWN_LINE, but instead got %ls\n", describe_char(c).c_str());
    }
}

#define UVARS_PER_THREAD 8
#define UVARS_TEST_PATH L"/tmp/fish_uvars_test/varsfile.txt"

static int test_universal_helper(int *x)
{
    env_universal_t uvars(UVARS_TEST_PATH);
    for (int j=0; j < UVARS_PER_THREAD; j++)
    {
        const wcstring key = format_string(L"key_%d_%d", *x, j);
        const wcstring val = format_string(L"val_%d_%d", *x, j);
        uvars.set(key, val, false);
        bool synced = uvars.sync(NULL);
        if (! synced)
        {
            err(L"Failed to sync universal variables after modification");
        }
        fputc('.', stderr);
    }

    /* Last step is to delete the first key */
    uvars.remove(format_string(L"key_%d_%d", *x, 0));
    bool synced = uvars.sync(NULL);
    if (! synced)
    {
        err(L"Failed to sync universal variables after deletion");
    }
    fputc('.', stderr);

    return 0;
}

static void test_universal()
{
    say(L"Testing universal variables");
    if (system("mkdir -p /tmp/fish_uvars_test/")) err(L"mkdir failed");

    const int threads = 16;
    for (int i=0; i < threads; i++)
    {
        iothread_perform(test_universal_helper, new int(i));
    }
    iothread_drain_all();

    env_universal_t uvars(UVARS_TEST_PATH);
    bool loaded = uvars.load();
    if (! loaded)
    {
        err(L"Failed to load universal variables");
    }
    for (int i=0; i < threads; i++)
    {
        for (int j=0; j < UVARS_PER_THREAD; j++)
        {
            const wcstring key = format_string(L"key_%d_%d", i, j);
            env_var_t expected_val;
            if (j == 0)
            {
                expected_val = env_var_t::missing_var();
            }
            else
            {
                expected_val = format_string(L"val_%d_%d", i, j);
            }
            const env_var_t var = uvars.get(key);
            if (j == 0)
            {
                assert(expected_val.missing());
            }
            if (var != expected_val)
            {
                const wchar_t *missing_desc = L"<missing>";
                err(L"Wrong value for key %ls: expected %ls, got %ls\n", key.c_str(), (expected_val.missing() ? missing_desc : expected_val.c_str()), (var.missing() ? missing_desc : var.c_str()));
            }
        }
    }

    if (system("rm -Rf /tmp/fish_uvars_test")) err(L"rm failed");
    putc('\n', stderr);
}

static bool callback_data_less_than(const callback_data_t &a, const callback_data_t &b) {
    return a.key < b.key;
}

static void test_universal_callbacks()
{
    say(L"Testing universal callbacks");
    if (system("mkdir -p /tmp/fish_uvars_test/")) err(L"mkdir failed");
    env_universal_t uvars1(UVARS_TEST_PATH);
    env_universal_t uvars2(UVARS_TEST_PATH);

    /* Put some variables into both */
    uvars1.set(L"alpha", L"1", false);
    uvars1.set(L"beta", L"1", false);
    uvars1.set(L"delta", L"1", false);
    uvars1.set(L"epsilon", L"1", false);
    uvars1.set(L"lambda", L"1", false);
    uvars1.set(L"kappa", L"1", false);
    uvars1.set(L"omicron", L"1", false);

    uvars1.sync(NULL);
    uvars2.sync(NULL);

    /* Change uvars1 */
    uvars1.set(L"alpha", L"2", false); //changes value
    uvars1.set(L"beta", L"1", true); //changes export
    uvars1.remove(L"delta"); //erases value
    uvars1.set(L"epsilon", L"1", false); //changes nothing
    uvars1.sync(NULL);

    /* Change uvars2. It should treat its value as correct and ignore changes from uvars1. */
    uvars2.set(L"lambda", L"1", false); //same value
    uvars2.set(L"kappa", L"2", false); //different value

    /* Now see what uvars2 sees */
    callback_data_list_t callbacks;
    uvars2.sync(&callbacks);

    /* Sort them to get them in a predictable order */
    std::sort(callbacks.begin(), callbacks.end(), callback_data_less_than);

    /* Should see exactly two changes */
    do_test(callbacks.size() == 3);
    do_test(callbacks.at(0).type == SET);
    do_test(callbacks.at(0).key == L"alpha");
    do_test(callbacks.at(0).val == L"2");
    do_test(callbacks.at(1).type == SET_EXPORT);
    do_test(callbacks.at(1).key == L"beta");
    do_test(callbacks.at(1).val == L"1");
    do_test(callbacks.at(2).type == ERASE);
    do_test(callbacks.at(2).key == L"delta");
    do_test(callbacks.at(2).val == L"");


    if (system("rm -Rf /tmp/fish_uvars_test")) err(L"rm failed");
}

bool poll_notifier(universal_notifier_t *note)
{
    bool result = false;
    if (note->usec_delay_between_polls() > 0)
    {
        result = note->poll();
    }

    int fd = note->notification_fd();
    if (! result && fd >= 0)
    {
        fd_set fds;
        FD_ZERO(&fds);
        FD_SET(fd, &fds);
        struct timeval tv = {0, 0};
        if (select(fd + 1, &fds, NULL, NULL, &tv) > 0 && FD_ISSET(fd, &fds))
        {
            result = note->notification_fd_became_readable(fd);
        }
    }
    return result;
}

static void trigger_or_wait_for_notification(universal_notifier_t *notifier, universal_notifier_t::notifier_strategy_t strategy)
{
    switch (strategy)
    {
        case universal_notifier_t::strategy_default:
            assert(0 && "strategy_default should be passed");
            break;

        case universal_notifier_t::strategy_shmem_polling:
            // nothing required
            break;

        case universal_notifier_t::strategy_notifyd:
            // notifyd requires a round trip to the notifyd server, which means we have to wait a little bit to receive it
            // In practice, this seems to be enough
            usleep(1000000 / 25);
            break;

        case universal_notifier_t::strategy_named_pipe:
        case universal_notifier_t::strategy_null:
            break;
    }
}

static void test_notifiers_with_strategy(universal_notifier_t::notifier_strategy_t strategy)
{
    assert(strategy != universal_notifier_t::strategy_default);
    say(L"Testing universal notifiers with strategy %d", (int)strategy);
    universal_notifier_t *notifiers[16];
    size_t notifier_count = sizeof notifiers / sizeof *notifiers;

    // Populate array of notifiers
    for (size_t i=0; i < notifier_count; i++)
    {
        notifiers[i] = universal_notifier_t::new_notifier_for_strategy(strategy, UVARS_TEST_PATH);
    }

    // Nobody should poll yet
    for (size_t i=0; i < notifier_count; i++)
    {
        if (poll_notifier(notifiers[i]))
        {
            err(L"Universal variable notifier polled true before any changes, with strategy %d", (int)strategy);
        }
    }

    // Tweak each notifier. Verify that others see it.
    for (size_t post_idx=0; post_idx < notifier_count; post_idx++)
    {
        notifiers[post_idx]->post_notification();

        // Do special stuff to "trigger" a notification for testing
        trigger_or_wait_for_notification(notifiers[post_idx], strategy);

        for (size_t i=0; i < notifier_count; i++)
        {
            // We aren't concerned with the one who posted
            // Poll from it (to drain it), and then skip it
            if (i == post_idx)
            {
                poll_notifier(notifiers[i]);
                continue;
            }

            if (! poll_notifier(notifiers[i]))
            {
                err(L"Universal variable notifier (%lu) %p polled failed to notice changes, with strategy %d", i, notifiers[i], (int)strategy);
            }
        }

        // Named pipes have special cleanup requirements
        if (strategy == universal_notifier_t::strategy_named_pipe)
        {
            usleep(1000000 / 10); //corresponds to NAMED_PIPE_FLASH_DURATION_USEC
            // Have to clean up the posted one first, so that the others see the pipe become no longer readable
            poll_notifier(notifiers[post_idx]);
            for (size_t i=0; i < notifier_count; i++)
            {
                poll_notifier(notifiers[i]);
            }
        }
    }

    // Nobody should poll now
    for (size_t i=0; i < notifier_count; i++)
    {
        if (poll_notifier(notifiers[i]))
        {
            err(L"Universal variable notifier polled true after all changes, with strategy %d", (int)strategy);
        }
    }

    // Clean up
    for (size_t i=0; i < notifier_count; i++)
    {
        delete notifiers[i];
    }
}

static void test_universal_notifiers()
{
    if (system("mkdir -p /tmp/fish_uvars_test/ && touch /tmp/fish_uvars_test/varsfile.txt")) err(L"mkdir failed");
    test_notifiers_with_strategy(universal_notifier_t::strategy_shmem_polling);
    test_notifiers_with_strategy(universal_notifier_t::strategy_named_pipe);
#if __APPLE__
    test_notifiers_with_strategy(universal_notifier_t::strategy_notifyd);
#endif

    if (system("rm -Rf /tmp/fish_uvars_test/")) err(L"rm failed");
}

class history_tests_t
{
public:
    static void test_history(void);
    static void test_history_merge(void);
    static void test_history_formats(void);
    static void test_history_speed(void);

    static void test_history_races(void);
    static void test_history_races_pound_on_history();
};

static wcstring random_string(void)
{
    wcstring result;
    size_t max = 1 + rand() % 32;
    while (max--)
    {
        wchar_t c = 1 + rand()%ESCAPE_TEST_CHAR;
        result.push_back(c);
    }
    return result;
}

void history_tests_t::test_history(void)
{
    say(L"Testing history");

    history_t &history = history_t::history_with_name(L"test_history");
    history.clear();
    history.add(L"Gamma");
    history.add(L"Beta");
    history.add(L"Alpha");

    /* All three items match "a" */
    history_search_t search1(history, L"a");
    test_history_matches(search1, 3);
    do_test(search1.current_string() == L"Alpha");

    /* One item matches "et" */
    history_search_t search2(history, L"et");
    test_history_matches(search2, 1);
    do_test(search2.current_string() == L"Beta");

    /* Test item removal */
    history.remove(L"Alpha");
    history_search_t search3(history, L"Alpha");
    test_history_matches(search3, 0);

    /* Test history escaping and unescaping, yaml, etc. */
    history_item_list_t before, after;
    history.clear();
    size_t i, max = 100;
    for (i=1; i <= max; i++)
    {

        /* Generate a value */
        wcstring value = wcstring(L"test item ") + to_string(i);

        /* Maybe add some backslashes */
        if (i % 3 == 0)
            value.append(L"(slashies \\\\\\ slashies)");

        /* Generate some paths */
        path_list_t paths;
        size_t count = rand() % 6;
        while (count--)
        {
            paths.push_back(random_string());
        }

        /* Record this item */
        history_item_t item(value, time(NULL));
        item.required_paths = paths;
        before.push_back(item);
        history.add(item);
    }
    history.save();

    /* Read items back in reverse order and ensure they're the same */
    for (i=100; i >= 1; i--)
    {
        history_item_t item = history.item_at_index(i);
        do_test(! item.empty());
        after.push_back(item);
    }
    do_test(before.size() == after.size());
    for (size_t i=0; i < before.size(); i++)
    {
        const history_item_t &bef = before.at(i), &aft = after.at(i);
        do_test(bef.contents == aft.contents);
        do_test(bef.creation_timestamp == aft.creation_timestamp);
        do_test(bef.required_paths == aft.required_paths);
    }

    /* Clean up after our tests */
    history.clear();
}

// wait until the next second
static void time_barrier(void)
{
    time_t start = time(NULL);
    do
    {
        usleep(1000);
    }
    while (time(NULL) == start);
}

static wcstring_list_t generate_history_lines(int pid)
{
    wcstring_list_t result;
    long max = 256;
    result.reserve(max);
    for (long i=0; i < max; i++)
    {
        result.push_back(format_string(L"%ld %ld", (long)pid, i));
    }
    return result;
}

void history_tests_t::test_history_races_pound_on_history()
{
    /* Called in child process to modify history */
    history_t *hist = new history_t(L"race_test");
    hist->chaos_mode = true;
    const wcstring_list_t lines = generate_history_lines(getpid());
    for (size_t idx = 0; idx < lines.size(); idx++)
    {
        const wcstring &line = lines.at(idx);
        hist->add(line);
        hist->save();
    }
    delete hist;
}

void history_tests_t::test_history_races(void)
{
    say(L"Testing history race conditions");

    // Ensure history is clear
    history_t *hist = new history_t(L"race_test");
    hist->clear();
    delete hist;

    // Test concurrent history writing
#define RACE_COUNT 10
    pid_t children[RACE_COUNT];

    for (size_t i=0; i < RACE_COUNT; i++)
    {
        pid_t pid = fork();
        if (! pid)
        {
            // Child process
            setup_fork_guards();
            test_history_races_pound_on_history();
            exit_without_destructors(0);
        }
        else
        {
            // Parent process
            children[i] = pid;
        }
    }

    // Wait for all children
    for (size_t i=0; i < RACE_COUNT; i++)
    {
        int stat;
        waitpid(children[i], &stat, WUNTRACED);
    }

    // Compute the expected lines
    wcstring_list_t lines[RACE_COUNT];
    for (size_t i=0; i < RACE_COUNT; i++)
    {
        lines[i] = generate_history_lines(children[i]);
    }

    // Count total lines
    size_t line_count = 0;
    for (size_t i=0; i < RACE_COUNT; i++)
    {
        line_count += lines[i].size();
    }

    // Ensure we consider the lines that have been outputted as part of our history
    time_barrier();

    /* Ensure that we got sane, sorted results */
    hist = new history_t(L"race_test");
    hist->chaos_mode = true;
    size_t hist_idx;
    for (hist_idx = 1; ; hist_idx ++)
    {
        history_item_t item = hist->item_at_index(hist_idx);
        if (item.empty())
            break;

        // The item must be present in one of our 'lines' arrays
        // If it is present, then every item after it is assumed to be missed
        size_t i;
        for (i=0; i < RACE_COUNT; i++)
        {
            wcstring_list_t::iterator where = std::find(lines[i].begin(), lines[i].end(), item.str());
            if (where != lines[i].end())
            {
                // Delete everything from the found location onwards
                lines[i].resize(where - lines[i].begin());

                // Break because we found it
                break;
            }
        }
        if (i >= RACE_COUNT)
        {
            err(L"Line '%ls' found in history not found in some array", item.str().c_str());
        }
    }
    // every write should add at least one item
    do_test(hist_idx >= RACE_COUNT);

    //hist->clear();
    delete hist;
}

void history_tests_t::test_history_merge(void)
{
    // In a single fish process, only one history is allowed to exist with the given name
    // But it's common to have multiple history instances with the same name active in different processes,
    // e.g. when you have multiple shells open.
    // We try to get that right and merge all their history together. Test that case.
    say(L"Testing history merge");
    const size_t count = 3;
    const wcstring name = L"merge_test";
    history_t *hists[count] = {new history_t(name), new history_t(name), new history_t(name)};
    const wcstring texts[count] = {L"History 1", L"History 2", L"History 3"};
    const wcstring alt_texts[count] = {L"History Alt 1", L"History Alt 2", L"History Alt 3"};

    /* Make sure history is clear */
    for (size_t i=0; i < count; i++)
    {
        hists[i]->clear();
    }

    /* Make sure we don't add an item in the same second as we created the history */
    time_barrier();

    /* Add a different item to each */
    for (size_t i=0; i < count; i++)
    {
        hists[i]->add(texts[i]);
    }

    /* Save them */
    for (size_t i=0; i < count; i++)
    {
        hists[i]->save();
    }

    /* Make sure each history contains what it ought to, but they have not leaked into each other */
    for (size_t i = 0; i < count; i++)
    {
        for (size_t j=0; j < count; j++)
        {
            bool does_contain = history_contains(hists[i], texts[j]);
            bool should_contain = (i == j);
            do_test(should_contain == does_contain);
        }
    }

    /* Make a new history. It should contain everything. The time_barrier() is so that the timestamp is newer, since we only pick up items whose timestamp is before the birth stamp. */
    time_barrier();
    history_t *everything = new history_t(name);
    for (size_t i=0; i < count; i++)
    {
        do_test(history_contains(everything, texts[i]));
    }

    /* Tell all histories to merge. Now everybody should have everything. */
    for (size_t i=0; i < count; i++)
    {
        hists[i]->incorporate_external_changes();
    }
    /* Add some more per-history items */
    for (size_t i=0; i < count; i++)
    {
        hists[i]->add(alt_texts[i]);
    }
    /* Everybody should have old items, but only one history should have each new item */
    for (size_t i = 0; i < count; i++)
    {
        for (size_t j=0; j < count; j++)
        {
            /* Old item */
            do_test(history_contains(hists[i], texts[j]));

            /* New item */
            bool does_contain = history_contains(hists[i], alt_texts[j]);
            bool should_contain = (i == j);
            do_test(should_contain == does_contain);
        }
    }


    /* Clean up */
    for (size_t i=0; i < 3; i++)
    {
        delete hists[i];
    }
    everything->clear();
    delete everything; //not as scary as it looks
}

static bool install_sample_history(const wchar_t *name)
{
    wcstring path;
    if (! path_get_data(path)) {
        err(L"Failed to get data directory");
        return false;
    }
    char command[512];
    snprintf(command, sizeof command, "cp tests/%ls %ls/%ls_history", name, path.c_str(), name);
    if (system(command))
    {
        err(L"Failed to copy sample history");
        return false;
    }
    return true;
}

/* Indicates whether the history is equal to the given null-terminated array of strings. */
static bool history_equals(history_t &hist, const wchar_t * const *strings)
{
    /* Count our expected items */
    size_t expected_count = 0;
    while (strings[expected_count])
    {
        expected_count++;
    }

    /* Ensure the contents are the same */
    size_t history_idx = 1;
    size_t array_idx = 0;
    for (;;)
    {
        const wchar_t *expected = strings[array_idx];
        history_item_t item = hist.item_at_index(history_idx);
        if (expected == NULL)
        {
            if (! item.empty())
            {
                err(L"Expected empty item at history index %lu", history_idx);
            }
            break;
        }
        else
        {
            if (item.str() != expected)
            {
                err(L"Expected '%ls', found '%ls' at index %lu", expected, item.str().c_str(), history_idx);
            }
        }
        history_idx++;
        array_idx++;
    }

    return true;
}

void history_tests_t::test_history_formats(void)
{
    const wchar_t *name;

    // Test inferring and reading legacy and bash history formats
    name = L"history_sample_fish_1_x";
    say(L"Testing %ls", name);
    if (! install_sample_history(name))
    {
        err(L"Couldn't open file tests/%ls", name);
    }
    else
    {
        /* Note: This is backwards from what appears in the file */
        const wchar_t * const expected[] =
        {
            L"#def",

            L"echo #abc",

            L"function yay\n"
            "echo hi\n"
            "end",

            L"cd foobar",

            L"ls /",

            NULL
        };

        history_t &test_history = history_t::history_with_name(name);
        if (! history_equals(test_history, expected))
        {
            err(L"test_history_formats failed for %ls\n", name);
        }
        test_history.clear();
    }

    name = L"history_sample_fish_2_0";
    say(L"Testing %ls", name);
    if (! install_sample_history(name))
    {
        err(L"Couldn't open file tests/%ls", name);
    }
    else
    {
        const wchar_t * const expected[] =
        {
            L"echo this has\\\nbackslashes",

            L"function foo\n"
            "echo bar\n"
            "end",

            L"echo alpha",

            NULL
        };

        history_t &test_history = history_t::history_with_name(name);
        if (! history_equals(test_history, expected))
        {
            err(L"test_history_formats failed for %ls\n", name);
        }
        test_history.clear();
    }

    say(L"Testing bash import");
    FILE *f = fopen("tests/history_sample_bash", "r");
    if (! f)
    {
        err(L"Couldn't open file tests/history_sample_bash");
    }
    else
    {
        // It should skip over the export command since that's a bash-ism
        const wchar_t *expected[] =
        {
            L"echo supsup",

            L"history --help",

            L"echo foo",

            NULL
        };
        history_t &test_history = history_t::history_with_name(L"bash_import");
        test_history.populate_from_bash(f);
        if (! history_equals(test_history, expected))
        {
            err(L"test_history_formats failed for bash import\n");
        }
        test_history.clear();
        fclose(f);
    }

    name = L"history_sample_corrupt1";
    say(L"Testing %ls", name);
    if (! install_sample_history(name))
    {
        err(L"Couldn't open file tests/%ls", name);
    }
    else
    {
        /* We simply invoke get_string_representation. If we don't die, the test is a success. */
        history_t &test_history = history_t::history_with_name(name);
        const wchar_t *expected[] =
        {
            L"no_newline_at_end_of_file",

            L"corrupt_prefix",

            L"this_command_is_ok",

            NULL
        };
        if (! history_equals(test_history, expected))
        {
            err(L"test_history_formats failed for %ls\n", name);
        }
        test_history.clear();
    }
}

void history_tests_t::test_history_speed(void)
{
    say(L"Testing history speed (pid is %d)", getpid());
    history_t *hist = new history_t(L"speed_test");
    wcstring item = L"History Speed Test - X";

    /* Test for 10 seconds */
    double start = timef();
    double end = start + 10;
    double stop = 0;
    size_t count = 0;
    for (;;)
    {
        item[item.size() - 1] = L'0' + (count % 10);
        hist->add(item);
        count++;

        stop = timef();
        if (stop >= end)
            break;
    }
    printf("%lu items - %.2f msec per item\n", (unsigned long)count, (stop - start) * 1E6 / count);
    hist->clear();
    delete hist;
}

static void test_new_parser_correctness(void)
{
    say(L"Testing new parser!");
    const struct parser_test_t
    {
        const wchar_t *src;
        bool ok;
    }
    parser_tests[] =
    {
        {L"; ; ; ", true},
        {L"if ; end", false},
        {L"if true ; end", true},
        {L"if true; end ; end", false},
        {L"if end; end ; end", false},
        {L"if end", false},
        {L"end", false},
        {L"for i i", false},
        {L"for i in a b c ; end", true},
        {L"begin end", true},
        {L"begin; end", true},
        {L"begin if true; end; end;", true},
        {L"begin if true ; echo hi ; end; end", true},
    };

    for (size_t i=0; i < sizeof parser_tests / sizeof *parser_tests; i++)
    {
        const parser_test_t *test = &parser_tests[i];

        parse_node_tree_t parse_tree;
        bool success = parse_tree_from_string(test->src, parse_flag_none, &parse_tree, NULL);
        say(L"%lu / %lu: Parse \"%ls\": %s", i+1, sizeof parser_tests / sizeof *parser_tests, test->src, success ? "yes" : "no");
        if (success && ! test->ok)
        {
            err(L"\"%ls\" should NOT have parsed, but did", test->src);
        }
        else if (! success && test->ok)
        {
            err(L"\"%ls\" should have parsed, but failed", test->src);
        }
    }
    say(L"Parse tests complete");
}

/* Given that we have an array of 'fuzz_count' strings, we wish to enumerate all permutations of 'len' values. We do this by incrementing an integer, interpreting it as "base fuzz_count". */
static inline bool string_for_permutation(const wcstring *fuzzes, size_t fuzz_count, size_t len, size_t permutation, wcstring *out_str)
{
    out_str->clear();

    size_t remaining_permutation = permutation;
    for (size_t i=0; i < len; i++)
    {
        size_t idx = remaining_permutation % fuzz_count;
        remaining_permutation /= fuzz_count;

        out_str->append(fuzzes[idx]);
        out_str->push_back(L' ');
    }
    // Return false if we wrapped
    return remaining_permutation == 0;
}

static void test_new_parser_fuzzing(void)
{
    say(L"Fuzzing parser (node size: %lu)", sizeof(parse_node_t));
    const wcstring fuzzes[] =
    {
        L"if",
        L"else",
        L"for",
        L"in",
        L"while",
        L"begin",
        L"function",
        L"switch",
        L"case",
        L"end",
        L"and",
        L"or",
        L"not",
        L"command",
        L"builtin",
        L"foo",
        L"|",
        L"^",
        L"&",
        L";",
    };

    /* Generate a list of strings of all keyword / token combinations. */
    wcstring src;
    src.reserve(128);

    parse_node_tree_t node_tree;
    parse_error_list_t errors;

    double start = timef();
    bool log_it = true;
    unsigned long max_len = 5;
    for (unsigned long len = 0; len < max_len; len++)
    {
        if (log_it)
            fprintf(stderr, "%lu / %lu...", len, max_len);

        /* We wish to look at all permutations of 4 elements of 'fuzzes' (with replacement). Construct an int and keep incrementing it. */
        unsigned long permutation = 0;
        while (string_for_permutation(fuzzes, sizeof fuzzes / sizeof *fuzzes, len, permutation++, &src))
        {
            parse_tree_from_string(src, parse_flag_continue_after_error, &node_tree, &errors);
        }
        if (log_it)
            fprintf(stderr, "done (%lu)\n", permutation);

    }
    double end = timef();
    if (log_it)
        say(L"All fuzzed in %f seconds!", end - start);
}

// Parse a statement, returning the command, args (joined by spaces), and the decoration. Returns true if successful.
static bool test_1_parse_ll2(const wcstring &src, wcstring *out_cmd, wcstring *out_joined_args, enum parse_statement_decoration_t *out_deco)
{
    out_cmd->clear();
    out_joined_args->clear();
    *out_deco = parse_statement_decoration_none;

    bool result = false;
    parse_node_tree_t tree;
    if (parse_tree_from_string(src, parse_flag_none, &tree, NULL))
    {
        /* Get the statement. Should only have one */
        const parse_node_tree_t::parse_node_list_t stmt_nodes = tree.find_nodes(tree.at(0), symbol_plain_statement);
        if (stmt_nodes.size() != 1)
        {
            say(L"Unexpected number of statements (%lu) found in '%ls'", stmt_nodes.size(), src.c_str());
            return false;
        }
        const parse_node_t &stmt = *stmt_nodes.at(0);

        /* Return its decoration */
        *out_deco = tree.decoration_for_plain_statement(stmt);

        /* Return its command */
        tree.command_for_plain_statement(stmt, src, out_cmd);

        /* Return arguments separated by spaces */
        const parse_node_tree_t::parse_node_list_t arg_nodes = tree.find_nodes(stmt, symbol_argument);
        for (size_t i=0; i < arg_nodes.size(); i++)
        {
            if (i > 0) out_joined_args->push_back(L' ');
            out_joined_args->append(arg_nodes.at(i)->get_source(src));
        }
        result = true;
    }
    return result;
}

/* Test the LL2 (two token lookahead) nature of the parser by exercising the special builtin and command handling. In particular, 'command foo' should be a decorated statement 'foo' but 'command --help' should be an undecorated statement 'command' with argument '--help', and NOT attempt to run a command called '--help' */
static void test_new_parser_ll2(void)
{
    say(L"Testing parser two-token lookahead");

    const struct
    {
        wcstring src;
        wcstring cmd;
        wcstring args;
        enum parse_statement_decoration_t deco;
    } tests[] =
    {
        {L"echo hello", L"echo", L"hello", parse_statement_decoration_none},
        {L"command echo hello", L"echo", L"hello", parse_statement_decoration_command},
        {L"exec echo hello", L"echo", L"hello", parse_statement_decoration_exec},
        {L"command command hello", L"command", L"hello", parse_statement_decoration_command},
        {L"builtin command hello", L"command", L"hello", parse_statement_decoration_builtin},
        {L"command --help", L"command", L"--help", parse_statement_decoration_none},
        {L"command -h", L"command", L"-h", parse_statement_decoration_none},
        {L"command", L"command", L"", parse_statement_decoration_none},
        {L"command -", L"command", L"-", parse_statement_decoration_none},
        {L"command --", L"command", L"--", parse_statement_decoration_none},
        {L"builtin --names", L"builtin", L"--names", parse_statement_decoration_none},
        {L"function", L"function", L"", parse_statement_decoration_none},
        {L"function --help", L"function", L"--help", parse_statement_decoration_none}
    };

    for (size_t i=0; i < sizeof tests / sizeof *tests; i++)
    {
        wcstring cmd, args;
        enum parse_statement_decoration_t deco = parse_statement_decoration_none;
        bool success = test_1_parse_ll2(tests[i].src, &cmd, &args, &deco);
        if (! success)
            err(L"Parse of '%ls' failed on line %ld", tests[i].cmd.c_str(), (long)__LINE__);
        if (cmd != tests[i].cmd)
            err(L"When parsing '%ls', expected command '%ls' but got '%ls' on line %ld", tests[i].src.c_str(), tests[i].cmd.c_str(), cmd.c_str(), (long)__LINE__);
        if (args != tests[i].args)
            err(L"When parsing '%ls', expected args '%ls' but got '%ls' on line %ld", tests[i].src.c_str(), tests[i].args.c_str(), args.c_str(), (long)__LINE__);
        if (deco != tests[i].deco)
            err(L"When parsing '%ls', expected decoration %d but got %d on line %ld", tests[i].src.c_str(), (int)tests[i].deco, (int)deco, (long)__LINE__);
    }

    /* Verify that 'function -h' and 'function --help' are plain statements but 'function --foo' is not (#1240) */
    const struct
    {
        wcstring src;
        parse_token_type_t type;
    }
    tests2[] =
    {
        {L"function -h", symbol_plain_statement},
        {L"function --help", symbol_plain_statement},
        {L"function --foo ; end", symbol_function_header},
        {L"function foo ; end", symbol_function_header},
    };
    for (size_t i=0; i < sizeof tests2 / sizeof *tests2; i++)
    {
        parse_node_tree_t tree;
        if (! parse_tree_from_string(tests2[i].src, parse_flag_none, &tree, NULL))
        {
            err(L"Failed to parse '%ls'", tests2[i].src.c_str());
        }

        const parse_node_tree_t::parse_node_list_t node_list = tree.find_nodes(tree.at(0), tests2[i].type);
        if (node_list.size() == 0)
        {
            err(L"Failed to find node of type '%ls'", token_type_description(tests2[i].type).c_str());
        }
        else if (node_list.size() > 1)
        {
            err(L"Found too many nodes of type '%ls'", token_type_description(tests2[i].type).c_str());
        }
    }
}

static void test_new_parser_ad_hoc()
{
    /* Very ad-hoc tests for issues encountered */
    say(L"Testing new parser ad hoc tests");

    /* Ensure that 'case' terminates a job list */
    const wcstring src = L"switch foo ; case bar; case baz; end";
    parse_node_tree_t parse_tree;
    bool success = parse_tree_from_string(src, parse_flag_none, &parse_tree, NULL);
    if (! success)
    {
        err(L"Parsing failed");
    }

    /* Expect three case_item_lists: one for each case, and a terminal one. The bug was that we'd try to run a command 'case' */
    const parse_node_t &root = parse_tree.at(0);
    const parse_node_tree_t::parse_node_list_t node_list = parse_tree.find_nodes(root, symbol_case_item_list);
    if (node_list.size() != 3)
    {
        err(L"Expected 3 case item nodes, found %lu", node_list.size());
    }
}

static void test_new_parser_errors(void)
{
    say(L"Testing new parser error reporting");
    const struct
    {
        const wchar_t *src;
        parse_error_code_t code;
    }
    tests[] =
    {
        {L"echo 'abc", parse_error_tokenizer_unterminated_quote},
        {L"'", parse_error_tokenizer_unterminated_quote},
        {L"echo (abc", parse_error_tokenizer_unterminated_subshell},

        {L"end", parse_error_unbalancing_end},
        {L"echo hi ; end", parse_error_unbalancing_end},

        {L"else", parse_error_unbalancing_else},
        {L"if true ; end ; else", parse_error_unbalancing_else},

        {L"case", parse_error_unbalancing_case},
        {L"if true ; case ; end", parse_error_unbalancing_case},

        {L"foo || bar", parse_error_double_pipe},
        {L"foo && bar", parse_error_double_background},
    };

    for (size_t i = 0; i < sizeof tests / sizeof *tests; i++)
    {
        const wcstring src = tests[i].src;
        parse_error_code_t expected_code = tests[i].code;

        parse_error_list_t errors;
        parse_node_tree_t parse_tree;
        bool success = parse_tree_from_string(src, parse_flag_none, &parse_tree, &errors);
        if (success)
        {
            err(L"Source '%ls' was expected to fail to parse, but succeeded", src.c_str());
        }

        if (errors.size() != 1)
        {
            err(L"Source '%ls' was expected to produce 1 error, but instead produced %lu errors", src.c_str(), errors.size());
        }
        else if (errors.at(0).code != expected_code)
        {
            err(L"Source '%ls' was expected to produce error code %lu, but instead produced error code %lu", src.c_str(), expected_code, (unsigned long)errors.at(0).code);
            for (size_t i=0; i < errors.size(); i++)
            {
                err(L"\t\t%ls", errors.at(i).describe(src).c_str());
            }
        }

    }
}

/* Given a format string, returns a list of non-empty strings separated by format specifiers. The format specifiers themselves are omitted. */
static wcstring_list_t separate_by_format_specifiers(const wchar_t *format)
{
    wcstring_list_t result;
    const wchar_t *cursor = format;
    const wchar_t *end = format + wcslen(format);
    while (cursor < end)
    {
        const wchar_t *next_specifier = wcschr(cursor, '%');
        if (next_specifier == NULL)
        {
            next_specifier = end;
        }
        assert(next_specifier != NULL);

        /* Don't return empty strings */
        if (next_specifier > cursor)
        {
            result.push_back(wcstring(cursor, next_specifier - cursor));
        }

        /* Walk over the format specifier (if any) */
        cursor = next_specifier;
        if (*cursor == '%')
        {
            cursor++;
            // Flag
            if (wcschr(L"#0- +'", *cursor))
                cursor++;
            // Minimum field width
            while (iswdigit(*cursor))
                cursor++;
            // Precision
            if (*cursor == L'.')
            {
                cursor++;
                while (iswdigit(*cursor))
                    cursor++;
            }
            // Length modifier
            if (! wcsncmp(cursor, L"ll", 2) || ! wcsncmp(cursor, L"hh", 2))
            {
                cursor += 2;
            }
            else if (wcschr(L"hljtzqL", *cursor))
            {
                cursor++;
            }
            // The format specifier itself. We allow any character except NUL
            if (*cursor != L'\0')
            {
                cursor += 1;
            }
            assert(cursor <= end);
        }
    }
    return result;
}

/* Given a format string 'format', return true if the string may have been produced by that format string. We do this by splitting the format string around the format specifiers, and then ensuring that each of the remaining chunks is found (in order) in the string. */
static bool string_matches_format(const wcstring &string, const wchar_t *format)
{
    bool result = true;
    wcstring_list_t components = separate_by_format_specifiers(format);
    size_t idx = 0;
    for (size_t i=0; i < components.size(); i++)
    {
        const wcstring &component = components.at(i);
        size_t where = string.find(component, idx);
        if (where == wcstring::npos)
        {
            result = false;
            break;
        }
        idx = where + component.size();
        assert(idx <= string.size());
    }
    return result;
}

static void test_error_messages()
{
    say(L"Testing error messages");
    const struct error_test_t
    {
        const wchar_t *src;
        const wchar_t *error_text_format;
    }
    error_tests[] =
    {
        {L"echo $^", ERROR_BAD_VAR_CHAR1},
        {L"echo foo${a}bar", ERROR_BRACKETED_VARIABLE1},
        {L"echo foo\"${a}\"bar", ERROR_BRACKETED_VARIABLE_QUOTED1},
        {L"echo foo\"${\"bar", ERROR_BAD_VAR_CHAR1},
        {L"echo $?", ERROR_NOT_STATUS},
        {L"echo $$", ERROR_NOT_PID},
        {L"echo $#", ERROR_NOT_ARGV_COUNT},
        {L"echo $@", ERROR_NOT_ARGV_AT},
        {L"echo $*", ERROR_NOT_ARGV_STAR},
        {L"echo $", ERROR_NO_VAR_NAME},
        {L"echo foo\"$\"bar", ERROR_NO_VAR_NAME},
        {L"echo \"foo\"$\"bar\"", ERROR_NO_VAR_NAME},
        {L"echo foo $ bar", ERROR_NO_VAR_NAME},
        {L"echo foo$(foo)bar", ERROR_BAD_VAR_SUBCOMMAND1},
        {L"echo \"foo$(foo)bar\"", ERROR_BAD_VAR_SUBCOMMAND1},
        {L"echo foo || echo bar", ERROR_BAD_OR},
        {L"echo foo && echo bar", ERROR_BAD_AND}
    };

    parse_error_list_t errors;
    for (size_t i=0; i < sizeof error_tests / sizeof *error_tests; i++)
    {
        const struct error_test_t *test = &error_tests[i];
        errors.clear();
        parse_util_detect_errors(test->src, &errors, false /* allow_incomplete */);
        do_test(! errors.empty());
        if (! errors.empty())
        {
            do_test1(string_matches_format(errors.at(0).text, test->error_text_format), test->src);
        }
    }
}

static void test_highlighting(void)
{
    say(L"Testing syntax highlighting");
    if (system("mkdir -p /tmp/fish_highlight_test/")) err(L"mkdir failed");
    if (system("touch /tmp/fish_highlight_test/foo")) err(L"touch failed");
    if (system("touch /tmp/fish_highlight_test/bar")) err(L"touch failed");

    // Here are the components of our source and the colors we expect those to be
    struct highlight_component_t
    {
        const wchar_t *txt;
        int color;
    };

    const highlight_component_t components1[] =
    {
        {L"echo", highlight_spec_command},
        {L"/tmp/fish_highlight_test/foo", highlight_spec_param | highlight_modifier_valid_path},
        {L"&", highlight_spec_statement_terminator},
        {NULL, -1}
    };

    const highlight_component_t components2[] =
    {
        {L"command", highlight_spec_command},
        {L"echo", highlight_spec_command},
        {L"abc", highlight_spec_param},
        {L"/tmp/fish_highlight_test/foo", highlight_spec_param | highlight_modifier_valid_path},
        {L"&", highlight_spec_statement_terminator},
        {NULL, -1}
    };

    const highlight_component_t components3[] =
    {
        {L"if command ls", highlight_spec_command},
        {L"; ", highlight_spec_statement_terminator},
        {L"echo", highlight_spec_command},
        {L"abc", highlight_spec_param},
        {L"; ", highlight_spec_statement_terminator},
        {L"/bin/definitely_not_a_command", highlight_spec_error},
        {L"; ", highlight_spec_statement_terminator},
        {L"end", highlight_spec_command},
        {NULL, -1}
    };

    /* Verify that cd shows errors for non-directories */
    const highlight_component_t components4[] =
    {
        {L"cd", highlight_spec_command},
        {L"/tmp/fish_highlight_test", highlight_spec_param | highlight_modifier_valid_path},
        {NULL, -1}
    };

    const highlight_component_t components5[] =
    {
        {L"cd", highlight_spec_command},
        {L"/tmp/fish_highlight_test/foo", highlight_spec_error},
        {NULL, -1}
    };

    const highlight_component_t components6[] =
    {
        {L"cd", highlight_spec_command},
        {L"--help", highlight_spec_param},
        {L"-h", highlight_spec_param},
        {L"definitely_not_a_directory", highlight_spec_error},
        {NULL, -1}
    };

    // Command substitutions
    const highlight_component_t components7[] =
    {
        {L"echo", highlight_spec_command},
        {L"param1", highlight_spec_param},
        {L"(", highlight_spec_operator},
        {L"ls", highlight_spec_command},
        {L"param2", highlight_spec_param},
        {L")", highlight_spec_operator},
        {L"|", highlight_spec_statement_terminator},
        {L"cat", highlight_spec_command},
        {NULL, -1}
    };

    // Redirections substitutions
    const highlight_component_t components8[] =
    {
        {L"echo", highlight_spec_command},
        {L"param1", highlight_spec_param},

        /* Input redirection */
        {L"<", highlight_spec_redirection},
        {L"/bin/echo", highlight_spec_redirection},

        /* Output redirection to a valid fd */
        {L"1>&2", highlight_spec_redirection},

        /* Output redirection to an invalid fd */
        {L"2>&", highlight_spec_redirection},
        {L"LOL", highlight_spec_error},

        /* Just a param, not a redirection */
        {L"/tmp/blah", highlight_spec_param},

        /* Input redirection from directory */
        {L"<", highlight_spec_redirection},
        {L"/tmp/", highlight_spec_error},

        /* Output redirection to an invalid path */
        {L"3>", highlight_spec_redirection},
        {L"/not/a/valid/path/nope", highlight_spec_error},

        /* Output redirection to directory */
        {L"3>", highlight_spec_redirection},
        {L"/tmp/nope/", highlight_spec_error},


        /* Redirections to overflow fd */
        {L"99999999999999999999>&2", highlight_spec_error},
        {L"2>&", highlight_spec_redirection},
        {L"99999999999999999999", highlight_spec_error},

        /* Output redirection containing a command substitution */
        {L"4>", highlight_spec_redirection},
        {L"(", highlight_spec_operator},
        {L"echo", highlight_spec_command},
        {L"/tmp/somewhere", highlight_spec_param},
        {L")", highlight_spec_operator},

        /* Just another param */
        {L"param2", highlight_spec_param},
        {NULL, -1}
    };

    const highlight_component_t components9[] =
    {
        {L"end", highlight_spec_error},
        {L";", highlight_spec_statement_terminator},
        {L"if", highlight_spec_command},
        {L"end", highlight_spec_error},
        {NULL, -1}
    };

    const highlight_component_t components10[] =
    {
        {L"echo", highlight_spec_command},
        {L"'single_quote", highlight_spec_error},
        {NULL, -1}
    };

    const highlight_component_t components11[] =
    {
        {L"echo", highlight_spec_command},
        {L"$foo", highlight_spec_operator},
        {L"\"", highlight_spec_quote},
        {L"$bar", highlight_spec_operator},
        {L"\"", highlight_spec_quote},
        {L"$baz[", highlight_spec_operator},
        {L"1 2..3", highlight_spec_param},
        {L"]", highlight_spec_operator},
        {NULL, -1}
    };

    const highlight_component_t components12[] =
    {
        {L"for", highlight_spec_command},
        {L"i", highlight_spec_param},
        {L"in", highlight_spec_command},
        {L"1 2 3", highlight_spec_param},
        {L";", highlight_spec_statement_terminator},
        {L"end", highlight_spec_command},
        {NULL, -1}
    };

    const highlight_component_t components13[] =
    {
        {L"echo", highlight_spec_command},
        {L"$$foo[", highlight_spec_operator},
        {L"1", highlight_spec_param},
        {L"][", highlight_spec_operator},
        {L"2", highlight_spec_param},
        {L"]", highlight_spec_operator},
        {L"[3]", highlight_spec_param}, // two dollar signs, so last one is not an expansion
        {NULL, -1}
    };

    const highlight_component_t *tests[] = {components1, components2, components3, components4, components5, components6, components7, components8, components9, components10, components11, components12, components13};
    for (size_t which = 0; which < sizeof tests / sizeof *tests; which++)
    {
        const highlight_component_t *components = tests[which];
        // Count how many we have
        size_t component_count = 0;
        while (components[component_count].txt != NULL)
        {
            component_count++;
        }

        // Generate the text
        wcstring text;
        std::vector<highlight_spec_t> expected_colors;
        for (size_t i=0; i < component_count; i++)
        {
            if (i > 0)
            {
                text.push_back(L' ');
                expected_colors.push_back(0);
            }
            text.append(components[i].txt);
            expected_colors.resize(text.size(), components[i].color);
        }
        do_test(expected_colors.size() == text.size());

        std::vector<highlight_spec_t> colors(text.size());
        highlight_shell(text, colors, 20, NULL, env_vars_snapshot_t());

        if (expected_colors.size() != colors.size())
        {
            err(L"Color vector has wrong size! Expected %lu, actual %lu", expected_colors.size(), colors.size());
        }
        do_test(expected_colors.size() == colors.size());
        for (size_t i=0; i < text.size(); i++)
        {
            // Hackish space handling. We don't care about the colors in spaces.
            if (text.at(i) == L' ')
                continue;

            if (expected_colors.at(i) != colors.at(i))
            {
                const wcstring spaces(i, L' ');
                err(L"Wrong color at index %lu in text (expected %#x, actual %#x):\n%ls\n%ls^", i, expected_colors.at(i), colors.at(i), text.c_str(), spaces.c_str());
            }
        }
    }

    if (system("rm -Rf /tmp/fish_highlight_test"))
    {
        err(L"rm failed");
    }
}

static void test_wcstring_tok(void)
{
    say(L"Testing wcstring_tok");
    wcstring buff = L"hello world";
    wcstring needle = L" \t\n";
    wcstring_range loc = wcstring_tok(buff, needle);
    if (loc.first == wcstring::npos || buff.substr(loc.first, loc.second) != L"hello")
    {
        err(L"Wrong results from first wcstring_tok(): {%zu, %zu}", loc.first, loc.second);
    }
    loc = wcstring_tok(buff, needle, loc);
    if (loc.first == wcstring::npos || buff.substr(loc.first, loc.second) != L"world")
    {
        err(L"Wrong results from second wcstring_tok(): {%zu, %zu}", loc.first, loc.second);
    }
    loc = wcstring_tok(buff, needle, loc);
    if (loc.first != wcstring::npos)
    {
        err(L"Wrong results from third wcstring_tok(): {%zu, %zu}", loc.first, loc.second);
    }

    buff = L"hello world";
    loc = wcstring_tok(buff, needle);
    // loc is "hello" again
    loc = wcstring_tok(buff, L"", loc);
    if (loc.first == wcstring::npos || buff.substr(loc.first, loc.second) != L"world")
    {
        err(L"Wrong results from wcstring_tok with empty needle: {%zu, %zu}", loc.first, loc.second);
    }
}

int builtin_string(parser_t &parser, io_streams_t &streams, wchar_t **argv);
static void run_one_string_test(const wchar_t **argv, int expected_rc, const wchar_t *expected_out)
{
    parser_t parser(PARSER_TYPE_GENERAL, true);
    io_streams_t streams;
    streams.stdin_is_directly_redirected = false; // read from argv instead of stdin
    int rc = builtin_string(parser, streams, const_cast<wchar_t**>(argv));
    wcstring args;
    for (int i = 0; argv[i] != 0; i++)
    {
        args += escape_string(argv[i], ESCAPE_ALL) + L' ';
    }
    args.resize(args.size() - 1);
    if (rc != expected_rc)
    {
        err(L"Test failed on line %lu: [%ls]: expected return code %d but got %d",
                __LINE__, args.c_str(), expected_rc, rc);
    }
    else if (streams.out.buffer() != expected_out)
    {
        err(L"Test failed on line %lu: [%ls]: expected [%ls] but got [%ls]",
                __LINE__, args.c_str(),
                escape_string(expected_out, ESCAPE_ALL).c_str(),
                escape_string(streams.out.buffer(), ESCAPE_ALL).c_str());
    }
}

static void test_string(void)
{
    static struct string_test
    {
        const wchar_t *argv[15];
        int expected_rc;
        const wchar_t *expected_out;
    }
    string_tests[] =
    {
        { {L"string", L"escape", 0},                                1, L"" },
        { {L"string", L"escape", L"", 0},                           0, L"''\n" },
        { {L"string", L"escape", L"-n", L"", 0},                    0, L"\n" },
        { {L"string", L"escape", L"a", 0},                          0, L"a\n" },
        { {L"string", L"escape", L"\x07", 0},                       0, L"\\cg\n" },
        { {L"string", L"escape", L"\"x\"", 0},                      0, L"'\"x\"'\n" },
        { {L"string", L"escape", L"hello world", 0},                0, L"'hello world'\n" },
        { {L"string", L"escape", L"-n", L"hello world", 0},         0, L"hello\\ world\n" },
        { {L"string", L"escape", L"hello", L"world", 0},            0, L"hello\nworld\n" },
        { {L"string", L"escape", L"-n", L"~", 0},                   0, L"\\~\n" },

        { {L"string", L"join", 0},                                  2, L"" },
        { {L"string", L"join", L"", 0},                             1, L"" },
        { {L"string", L"join", L"", L"", L"", L"", 0},              0, L"\n" },
        { {L"string", L"join", L"", L"a", L"b", L"c", 0},           0, L"abc\n" },
        { {L"string", L"join", L".", L"fishshell", L"com", 0},      0, L"fishshell.com\n" },
        { {L"string", L"join", L"/", L"usr", 0},                    1, L"usr\n" },
        { {L"string", L"join", L"/", L"usr", L"local", L"bin", 0},  0, L"usr/local/bin\n" },
        { {L"string", L"join", L"...", L"3", L"2", L"1", 0},        0, L"3...2...1\n" },
        { {L"string", L"join", L"-q", 0},                           2, L"" },
        { {L"string", L"join", L"-q", L".", 0},                     1, L"" },
        { {L"string", L"join", L"-q", L".", L".", 0},               1, L"" },

        { {L"string", L"length", 0},                                1, L"" },
        { {L"string", L"length", L"", 0},                           1, L"0\n" },
        { {L"string", L"length", L"", L"", L"", 0},                 1, L"0\n0\n0\n" },
        { {L"string", L"length", L"a", 0},                          0, L"1\n" },
        { {L"string", L"length", L"\U0002008A", 0},                 0, L"1\n" },
        { {L"string", L"length", L"um", L"dois", L"três", 0},       0, L"2\n4\n4\n" },
        { {L"string", L"length", L"um", L"dois", L"três", 0},       0, L"2\n4\n4\n" },
        { {L"string", L"length", L"-q", 0},                         1, L"" },
        { {L"string", L"length", L"-q", L"", 0},                    1, L"" },
        { {L"string", L"length", L"-q", L"a", 0},                   0, L"" },

        { {L"string", L"match", 0},                                         2, L"" },
        { {L"string", L"match", L"", 0},                                    1, L"" },
        { {L"string", L"match", L"", L"", 0},                               0, L"\n" },
        { {L"string", L"match", L"?", L"a", 0},                             0, L"a\n" },
        { {L"string", L"match", L"*", L"", 0},                              0, L"\n" },
        { {L"string", L"match", L"**", L"", 0},                             0, L"\n" },
        { {L"string", L"match", L"*", L"xyzzy", 0},                         0, L"xyzzy\n" },
        { {L"string", L"match", L"**", L"plugh", 0},                        0, L"plugh\n" },
        { {L"string", L"match", L"a*b", L"axxb", 0},                        0, L"axxb\n" },
        { {L"string", L"match", L"a??b", L"axxb", 0},                       0, L"axxb\n" },
        { {L"string", L"match", L"-i", L"a??B", L"axxb", 0},                0, L"axxb\n" },
        { {L"string", L"match", L"-i", L"a??b", L"Axxb", 0},                0, L"Axxb\n" },
        { {L"string", L"match", L"a*", L"axxb", 0},                         0, L"axxb\n" },
        { {L"string", L"match", L"*a", L"xxa", 0},                          0, L"xxa\n" },
        { {L"string", L"match", L"*a*", L"axa", 0},                         0, L"axa\n" },
        { {L"string", L"match", L"*a*", L"xax", 0},                         0, L"xax\n" },
        { {L"string", L"match", L"*a*", L"bxa", 0},                         0, L"bxa\n" },
        { {L"string", L"match", L"*a", L"a", 0},                            0, L"a\n" },
        { {L"string", L"match", L"a*", L"a", 0},                            0, L"a\n" },
        { {L"string", L"match", L"a*b*c", L"axxbyyc", 0},                   0, L"axxbyyc\n" },
        { {L"string", L"match", L"a*b?c", L"axxbyc", 0},                    0, L"axxbyc\n" },
        { {L"string", L"match", L"*?", L"a", 0},                            0, L"a\n" },
        { {L"string", L"match", L"*?", L"ab", 0},                           0, L"ab\n" },
        { {L"string", L"match", L"?*", L"a", 0},                            0, L"a\n" },
        { {L"string", L"match", L"?*", L"ab", 0},                           0, L"ab\n" },
        { {L"string", L"match", L"\\*", L"*", 0},                           0, L"*\n" },
        { {L"string", L"match", L"a*\\", L"abc\\", 0},                      0, L"abc\\\n" },
        { {L"string", L"match", L"a*\\?", L"abc?", 0},                      0, L"abc?\n" },

        { {L"string", L"match", L"?", L"", 0},                              1, L"" },
        { {L"string", L"match", L"?", L"ab", 0},                            1, L"" },
        { {L"string", L"match", L"??", L"a", 0},                            1, L"" },
        { {L"string", L"match", L"?a", L"a", 0},                            1, L"" },
        { {L"string", L"match", L"a?", L"a", 0},                            1, L"" },
        { {L"string", L"match", L"a??B", L"axxb", 0},                       1, L"" },
        { {L"string", L"match", L"a*b", L"axxbc", 0},                       1, L"" },
        { {L"string", L"match", L"*b", L"bbba", 0},                         1, L"" },
        { {L"string", L"match", L"0x[0-9a-fA-F][0-9a-fA-F]", L"0xbad", 0},  1, L"" },

        { {L"string", L"match", L"-a", L"*", L"ab", L"cde", 0},             0, L"ab\ncde\n" },
        { {L"string", L"match", L"*", L"ab", L"cde", 0},                    0, L"ab\ncde\n" },
        { {L"string", L"match", L"-n", L"*d*", L"cde", 0},                  0, L"1 3\n" },
        { {L"string", L"match", L"-n", L"*x*", L"cde", 0},                  1, L"" },
        { {L"string", L"match", L"-q", L"a*", L"b", L"c", 0},               1, L"" },
        { {L"string", L"match", L"-q", L"a*", L"b", L"a", 0},               0, L"" },

        { {L"string", L"match", L"-r", 0},                                  2, L"" },
        { {L"string", L"match", L"-r", L"", 0},                             1, L"" },
        { {L"string", L"match", L"-r", L"", L"", 0},                        0, L"\n" },
        { {L"string", L"match", L"-r", L".", L"a", 0},                      0, L"a\n" },
        { {L"string", L"match", L"-r", L".*", L"", 0},                      0, L"\n" },
        { {L"string", L"match", L"-r", L"a*b", L"b", 0},                    0, L"b\n" },
        { {L"string", L"match", L"-r", L"a*b", L"aab", 0},                  0, L"aab\n" },
        { {L"string", L"match", L"-r", L"-i", L"a*b", L"Aab", 0},           0, L"Aab\n" },
        { {L"string", L"match", L"-r", L"-a", L"a[bc]", L"abadac", 0},      0, L"ab\nac\n" },
        { {L"string", L"match", L"-r", L"a", L"xaxa", L"axax", 0},          0, L"a\na\n" },
        { {L"string", L"match", L"-r", L"-a", L"a", L"xaxa", L"axax", 0},   0, L"a\na\na\na\n" },
        { {L"string", L"match", L"-r", L"a[bc]", L"abadac", 0},             0, L"ab\n" },
        { {L"string", L"match", L"-r", L"-q", L"a[bc]", L"abadac", 0},      0, L"" },
        { {L"string", L"match", L"-r", L"-q", L"a[bc]", L"ad", 0},          1, L"" },
        { {L"string", L"match", L"-r", L"(a+)b(c)", L"aabc", 0},            0, L"aabc\naa\nc\n" },
        { {L"string", L"match", L"-r", L"-a", L"(a)b(c)", L"abcabc", 0},    0, L"abc\na\nc\nabc\na\nc\n" },
        { {L"string", L"match", L"-r", L"(a)b(c)", L"abcabc", 0},           0, L"abc\na\nc\n" },
        { {L"string", L"match", L"-r", L"(a|(z))(bc)", L"abc", 0},          0, L"abc\na\nbc\n" },
        { {L"string", L"match", L"-r", L"-n", L"a", L"ada", L"dad", 0},     0, L"1 1\n2 1\n" },
        { {L"string", L"match", L"-r", L"-n", L"-a", L"a", L"bacadae", 0},  0, L"2 1\n4 1\n6 1\n" },
        { {L"string", L"match", L"-r", L"-n", L"(a).*(b)", L"a---b", 0},    0, L"1 5\n1 1\n5 1\n" },
        { {L"string", L"match", L"-r", L"-n", L"(a)(b)", L"ab", 0}, 0, L"1 2\n1 1\n2 1\n" },
        { {L"string", L"match", L"-r", L"-n", L"(a)(b)", L"abab", 0}, 0, L"1 2\n1 1\n2 1\n" },
        { {L"string", L"match", L"-r", L"-n", L"-a", L"(a)(b)", L"abab", 0}, 0, L"1 2\n1 1\n2 1\n3 2\n3 1\n4 1\n" },
        { {L"string", L"match", L"-r", L"*", L"", 0},                       2, L"" },
        { {L"string", L"match", L"-r", L"-a", L"a*", L"b", 0},              0, L"\n\n" },
        { {L"string", L"match", L"-r", L"foo\\Kbar", L"foobar", 0},         0, L"bar\n" },
        { {L"string", L"match", L"-r", L"(foo)\\Kbar", L"foobar", 0},       0, L"bar\nfoo\n" },
        { {L"string", L"match", L"-r", L"(?=ab\\K)", L"ab", 0},             0, L"\n" },
        { {L"string", L"match", L"-r", L"(?=ab\\K)..(?=cd\\K)", L"abcd", 0}, 0, L"\n" },

        { {L"string", L"replace", 0},                                       2, L"" },
        { {L"string", L"replace", L"", 0},                                  2, L"" },
        { {L"string", L"replace", L"", L"", 0},                             1, L"" },
        { {L"string", L"replace", L"", L"", L"", 0},                        1, L"\n" },
        { {L"string", L"replace", L"", L"", L" ", 0},                       1, L" \n" },
        { {L"string", L"replace", L"a", L"b", L"", 0},                      1, L"\n" },
        { {L"string", L"replace", L"a", L"b", L"a", 0},                     0, L"b\n" },
        { {L"string", L"replace", L"a", L"b", L"xax", 0},                   0, L"xbx\n" },
        { {L"string", L"replace", L"a", L"b", L"xax", L"axa", 0},           0, L"xbx\nbxa\n" },
        { {L"string", L"replace", L"bar", L"x", L"red barn", 0},            0, L"red xn\n" },
        { {L"string", L"replace", L"x", L"bar", L"red xn", 0},              0, L"red barn\n" },
        { {L"string", L"replace", L"--", L"x", L"-", L"xyz", 0},            0, L"-yz\n" },
        { {L"string", L"replace", L"--", L"y", L"-", L"xyz", 0},            0, L"x-z\n" },
        { {L"string", L"replace", L"--", L"z", L"-", L"xyz", 0},            0, L"xy-\n" },
        { {L"string", L"replace", L"-i", L"z", L"X", L"_Z_", 0},            0, L"_X_\n" },
        { {L"string", L"replace", L"-a", L"a", L"A", L"aaa", 0},            0, L"AAA\n" },
        { {L"string", L"replace", L"-i", L"a", L"z", L"AAA", 0},            0, L"zAA\n" },
        { {L"string", L"replace", L"-q", L"x", L">x<", L"x", 0},            0, L"" },
        { {L"string", L"replace", L"-a", L"x", L"", L"xxx", 0},             0, L"\n" },
        { {L"string", L"replace", L"-a", L"***", L"_", L"*****", 0},        0, L"_**\n" },
        { {L"string", L"replace", L"-a", L"***", L"***", L"******", 0},     0, L"******\n" },
        { {L"string", L"replace", L"-a", L"a", L"b", L"xax", L"axa", 0},    0, L"xbx\nbxb\n" },

        { {L"string", L"replace", L"-r", 0},                                2, L"" },
        { {L"string", L"replace", L"-r", L"", 0},                           2, L"" },
        { {L"string", L"replace", L"-r", L"", L"", 0},                      1, L"" },
        { {L"string", L"replace", L"-r", L"", L"", L"", 0},                 0, L"\n" },  // pcre2 behavior
        { {L"string", L"replace", L"-r", L"", L"", L" ", 0},                0, L" \n" }, // pcre2 behavior
        { {L"string", L"replace", L"-r", L"a", L"b", L"", 0},               1, L"\n" },
        { {L"string", L"replace", L"-r", L"a", L"b", L"a", 0},              0, L"b\n" },
        { {L"string", L"replace", L"-r", L".", L"x", L"abc", 0},            0, L"xbc\n" },
        { {L"string", L"replace", L"-r", L".", L"", L"abc", 0},             0, L"bc\n" },
        { {L"string", L"replace", L"-r", L"(\\w)(\\w)", L"$2$1", L"ab", 0}, 0, L"ba\n" },
        { {L"string", L"replace", L"-r", L"(\\w)", L"$1$1", L"ab", 0},      0, L"aab\n" },
        { {L"string", L"replace", L"-r", L"-a", L".", L"x", L"abc", 0},     0, L"xxx\n" },
        { {L"string", L"replace", L"-r", L"-a", L"(\\w)", L"$1$1", L"ab", 0}, 0, L"aabb\n" },
        { {L"string", L"replace", L"-r", L"-a", L".", L"", L"abc", 0},      0, L"\n" },
        { {L"string", L"replace", L"-r", L"a", L"x", L"bc", L"cd", L"de", 0}, 1, L"bc\ncd\nde\n" },
        { {L"string", L"replace", L"-r", L"a", L"x", L"aba", L"caa", 0},    0, L"xba\ncxa\n" },
        { {L"string", L"replace", L"-r", L"-a", L"a", L"x", L"aba", L"caa", 0}, 0, L"xbx\ncxx\n" },
        { {L"string", L"replace", L"-r", L"-i", L"A", L"b", L"xax", 0},     0, L"xbx\n" },
        { {L"string", L"replace", L"-r", L"-i", L"[a-z]", L".", L"1A2B", 0}, 0, L"1.2B\n" },
        { {L"string", L"replace", L"-r", L"A", L"b", L"xax", 0},            1, L"xax\n" },
        { {L"string", L"replace", L"-r", L"a", L"$1", L"a", 0},             2, L"" },
        { {L"string", L"replace", L"-r", L"(a)", L"$2", L"a", 0},           2, L"" },
        { {L"string", L"replace", L"-r", L"*", L".", L"a", 0},              2, L"" },
        { {L"string", L"replace", L"-r", L"^(.)", L"\t$1", L"abc", L"x", 0}, 0, L"\tabc\n\tx\n" },

        { {L"string", L"split", 0},                                         2, L"" },
        { {L"string", L"split", L":", 0},                                   1, L"" },
        { {L"string", L"split", L".", L"www.ch.ic.ac.uk", 0},               0, L"www\nch\nic\nac\nuk\n" },
        { {L"string", L"split", L"..", L"....", 0},                         0, L"\n\n\n" },
        { {L"string", L"split", L"-m", L"x", L"..", L"....", 0},            2, L"" },
        { {L"string", L"split", L"-m1", L"..", L"....", 0},                 0, L"\n..\n" },
        { {L"string", L"split", L"-m0", L"/", L"/usr/local/bin/fish", 0},   1, L"/usr/local/bin/fish\n" },
        { {L"string", L"split", L"-m2", L":", L"a:b:c:d", L"e:f:g:h", 0},   0, L"a\nb\nc:d\ne\nf\ng:h\n" },
        { {L"string", L"split", L"-m1", L"-r", L"/", L"/usr/local/bin/fish", 0}, 0, L"/usr/local/bin\nfish\n" },
        { {L"string", L"split", L"-r", L".", L"www.ch.ic.ac.uk", 0},        0, L"www\nch\nic\nac\nuk\n" },
        { {L"string", L"split", L"--", L"--", L"a--b---c----d", 0},         0, L"a\nb\n-c\n\nd\n" },
        { {L"string", L"split", L"-r", L"..", L"....", 0},                  0, L"\n\n\n" },
        { {L"string", L"split", L"-r", L"--", L"--", L"a--b---c----d", 0},  0, L"a\nb-\nc\n\nd\n" },
        { {L"string", L"split", L"", L"", 0},                               1, L"\n" },
        { {L"string", L"split", L"", L"a", 0},                              1, L"a\n" },
        { {L"string", L"split", L"", L"ab", 0},                             0, L"a\nb\n" },
        { {L"string", L"split", L"", L"abc", 0},                            0, L"a\nb\nc\n" },
        { {L"string", L"split", L"-m1", L"", L"abc", 0},                    0, L"a\nbc\n" },
        { {L"string", L"split", L"-r", L"", L"", 0},                        1, L"\n" },
        { {L"string", L"split", L"-r", L"", L"a", 0},                       1, L"a\n" },
        { {L"string", L"split", L"-r", L"", L"ab", 0},                      0, L"a\nb\n" },
        { {L"string", L"split", L"-r", L"", L"abc", 0},                     0, L"a\nb\nc\n" },
        { {L"string", L"split", L"-r", L"-m1", L"", L"abc", 0},             0, L"ab\nc\n" },
        { {L"string", L"split", L"-q", 0},                                  2, L"" },
        { {L"string", L"split", L"-q", L":", 0},                            1, L"" },
        { {L"string", L"split", L"-q", L"x", L"axbxc", 0},                  0, L"" },

        { {L"string", L"sub", 0},                                   1, L"" },
        { {L"string", L"sub", L"abcde", 0},                         0, L"abcde\n"},
        { {L"string", L"sub", L"-l", L"x", L"abcde", 0},            2, L""},
        { {L"string", L"sub", L"-s", L"x", L"abcde", 0},            2, L""},
        { {L"string", L"sub", L"-l0", L"abcde", 0},                 0, L"\n"},
        { {L"string", L"sub", L"-l2", L"abcde", 0},                 0, L"ab\n"},
        { {L"string", L"sub", L"-l5", L"abcde", 0},                 0, L"abcde\n"},
        { {L"string", L"sub", L"-l6", L"abcde", 0},                 0, L"abcde\n"},
        { {L"string", L"sub", L"-l-1", L"abcde", 0},                2, L""},
        { {L"string", L"sub", L"-s0", L"abcde", 0},                 2, L""},
        { {L"string", L"sub", L"-s1", L"abcde", 0},                 0, L"abcde\n"},
        { {L"string", L"sub", L"-s5", L"abcde", 0},                 0, L"e\n"},
        { {L"string", L"sub", L"-s6", L"abcde", 0},                 0, L"\n"},
        { {L"string", L"sub", L"-s-1", L"abcde", 0},                0, L"e\n"},
        { {L"string", L"sub", L"-s-5", L"abcde", 0},                0, L"abcde\n"},
        { {L"string", L"sub", L"-s-6", L"abcde", 0},                0, L"abcde\n"},
        { {L"string", L"sub", L"-s1", L"-l0", L"abcde", 0},         0, L"\n"},
        { {L"string", L"sub", L"-s1", L"-l1", L"abcde", 0},         0, L"a\n"},
        { {L"string", L"sub", L"-s2", L"-l2", L"abcde", 0},         0, L"bc\n"},
        { {L"string", L"sub", L"-s-1", L"-l1", L"abcde", 0},        0, L"e\n"},
        { {L"string", L"sub", L"-s-1", L"-l2", L"abcde", 0},        0, L"e\n"},
        { {L"string", L"sub", L"-s-3", L"-l2", L"abcde", 0},        0, L"cd\n"},
        { {L"string", L"sub", L"-s-3", L"-l4", L"abcde", 0},        0, L"cde\n"},
        { {L"string", L"sub", L"-q", 0},                            1, L"" },
        { {L"string", L"sub", L"-q", L"abcde", 0},                  0, L""},

        { {L"string", L"trim", 0},                                  1, L""},
        { {L"string", L"trim", L""},                                1, L"\n"},
        { {L"string", L"trim", L" "},                               0, L"\n"},
        { {L"string", L"trim", L"  \f\n\r\t"},                      0, L"\n"},
        { {L"string", L"trim", L" a"},                              0, L"a\n"},
        { {L"string", L"trim", L"a "},                              0, L"a\n"},
        { {L"string", L"trim", L" a "},                             0, L"a\n"},
        { {L"string", L"trim", L"-l", L" a"},                       0, L"a\n"},
        { {L"string", L"trim", L"-l", L"a "},                       1, L"a \n"},
        { {L"string", L"trim", L"-l", L" a "},                      0, L"a \n"},
        { {L"string", L"trim", L"-r", L" a"},                       1, L" a\n"},
        { {L"string", L"trim", L"-r", L"a "},                       0, L"a\n"},
        { {L"string", L"trim", L"-r", L" a "},                      0, L" a\n"},
        { {L"string", L"trim", L"-c", L".", L" a"},                 1, L" a\n"},
        { {L"string", L"trim", L"-c", L".", L"a "},                 1, L"a \n"},
        { {L"string", L"trim", L"-c", L".", L" a "},                1, L" a \n"},
        { {L"string", L"trim", L"-c", L".", L".a"},                 0, L"a\n"},
        { {L"string", L"trim", L"-c", L".", L"a."},                 0, L"a\n"},
        { {L"string", L"trim", L"-c", L".", L".a."},                0, L"a\n"},
        { {L"string", L"trim", L"-c", L"\\/", L"/a\\"},             0, L"a\n"},
        { {L"string", L"trim", L"-c", L"\\/", L"a/"},               0, L"a\n"},
        { {L"string", L"trim", L"-c", L"\\/", L"\\a/"},             0, L"a\n"},
        { {L"string", L"trim", L"-c", L"", L".a."},                 1, L".a.\n"},

        { {0}, 0, 0 }
    };

    struct string_test *t = string_tests;
    while (t->argv[0] != 0)
    {
        run_one_string_test(t->argv, t->expected_rc, t->expected_out);
        t++;
    }
}

/**
   Main test
*/
int main(int argc, char **argv)
{
    // Look for the file tests/test.fish. We expect to run in a directory containing that file.
    // If we don't find it, walk up the directory hierarchy until we do, or error
    while (access("./tests/test.fish", F_OK) != 0)
    {
        char wd[PATH_MAX + 1] = {};
        if (!getcwd(wd, sizeof wd))
        {
            perror("getcwd");
            exit(-1);
        }
        if (! strcmp(wd, "/"))
        {
            fprintf(stderr, "Unable to find 'tests' directory, which should contain file test.fish\n");
            exit(EXIT_FAILURE);
        }
        if (chdir(dirname(wd)) < 0)
        {
            perror("chdir");
        }
    }

    setlocale(LC_ALL, "");
    //srand(time(0));
    configure_thread_assertions_for_testing();

    program_name=L"(ignore)";
    s_arguments = argv + 1;

    say(L"Testing low-level functionality");
    set_main_thread();
    setup_fork_guards();
    proc_init();
    event_init();
    function_init();
    builtin_init();
    reader_init();
    env_init();
    
    /* Set up IFS */
    env_set(L"IFS", L"\n", ENV_GLOBAL);

    /* Set default signal handlers, so we can ctrl-C out of this */
    signal_reset_handlers();

    if (should_test_function("highlighting")) test_highlighting();
    if (should_test_function("new_parser_ll2")) test_new_parser_ll2();
    if (should_test_function("new_parser_fuzzing")) test_new_parser_fuzzing(); //fuzzing is expensive
    if (should_test_function("new_parser_correctness")) test_new_parser_correctness();
    if (should_test_function("new_parser_ad_hoc")) test_new_parser_ad_hoc();
    if (should_test_function("new_parser_errors")) test_new_parser_errors();
    if (should_test_function("error_messages")) test_error_messages();
    if (should_test_function("escape")) test_unescape_sane();
    if (should_test_function("escape")) test_escape_crazy();
    if (should_test_function("format")) test_format();
    if (should_test_function("convert")) test_convert();
    if (should_test_function("convert_nulls")) test_convert_nulls();
    if (should_test_function("tok")) test_tok();
    if (should_test_function("iothread")) test_iothread();
    if (should_test_function("parser")) test_parser();
    if (should_test_function("cancellation")) test_cancellation();
    if (should_test_function("indents")) test_indents();
    if (should_test_function("utils")) test_utils();
    if (should_test_function("utf8")) test_utf8();
    if (should_test_function("escape_sequences")) test_escape_sequences();
    if (should_test_function("lru")) test_lru();
    if (should_test_function("expand")) test_expand();
    if (should_test_function("fuzzy_match")) test_fuzzy_match();
    if (should_test_function("abbreviations")) test_abbreviations();
    if (should_test_function("test")) test_test();
    if (should_test_function("path")) test_path();
    if (should_test_function("pager_navigation")) test_pager_navigation();
    if (should_test_function("word_motion")) test_word_motion();
    if (should_test_function("is_potential_path")) test_is_potential_path();
    if (should_test_function("colors")) test_colors();
    if (should_test_function("complete")) test_complete();
    if (should_test_function("docopt_complete")) test_docopt_complete();
    if (should_test_function("docopt_args")) test_docopt_args();
    if (should_test_function("input")) test_input();
    if (should_test_function("universal")) test_universal();
    if (should_test_function("universal")) test_universal_callbacks();
    if (should_test_function("notifiers")) test_universal_notifiers();
    if (should_test_function("completion_insertions")) test_completion_insertions();
    if (should_test_function("autosuggestion_ignores")) test_autosuggestion_ignores();
    if (should_test_function("autosuggestion_combining")) test_autosuggestion_combining();
    if (should_test_function("autosuggest_suggest_special")) test_autosuggest_suggest_special();
    if (should_test_function("wcstring_tok")) test_wcstring_tok();
    if (should_test_function("history")) history_tests_t::test_history();
    if (should_test_function("history_merge")) history_tests_t::test_history_merge();
    if (should_test_function("history_races")) history_tests_t::test_history_races();
    if (should_test_function("history_formats")) history_tests_t::test_history_formats();
    //history_tests_t::test_history_speed();
    if (should_test_function("string")) test_string();

    say(L"Encountered %d errors in low-level tests", err_count);
    if (s_test_run_count == 0)
        say(L"*** No Tests Were Actually Run! ***");

    /*
      Skip performance tests for now, since they seem to hang when running from inside make (?)
    */
//  say( L"Testing performance" );
//  perf_complete();

    reader_destroy();
    builtin_destroy();
    event_destroy();
    proc_destroy();

    if (err_count != 0)
    {
        return(1);
    }
}<|MERGE_RESOLUTION|>--- conflicted
+++ resolved
@@ -2106,13 +2106,8 @@
     
     const env_vars_snapshot_t &vars = env_vars_snapshot_t::current();
 
-<<<<<<< HEAD
     completion_list_t completions;
-    complete(L"$F", completions, COMPLETION_REQUEST_DEFAULT);
-=======
-    std::vector<completion_t> completions;
     complete(L"$F", &completions, COMPLETION_REQUEST_DEFAULT, vars);
->>>>>>> 9fe9c32a
     do_test(completions.size() == 3);
     do_test(completions.at(0).completion == L"oo1");
     do_test(completions.at(1).completion == L"oo2");
@@ -2274,6 +2269,8 @@
     // any fake command
     const wcstring cmd = L"flea";
     
+    const env_vars_snapshot_t &vars = env_vars_snapshot_t::current();
+    
     // docopt description
     const wchar_t *usage =
     L"Usage:\n"
@@ -2292,20 +2289,20 @@
     docopt_register_usage(cmd, L"", usage, L"", NULL);
     completion_list_t completions;
 
-    complete(L"flea --c", completions, COMPLETION_REQUEST_DEFAULT);
+    complete(L"flea --c", &completions, COMPLETION_REQUEST_DEFAULT, vars);
     do_test(completions.size() == 1);
     do_test(completions.at(0).completion == L"ommand");
     do_test(completions.at(0).description == L"Command Description");
     
     completions.clear();
-    complete(L"flea --group ", completions, COMPLETION_REQUEST_DEFAULT);
+    complete(L"flea --group ", &completions, COMPLETION_REQUEST_DEFAULT, vars);
     do_test(completions.size() == 3);
     do_test(completions.at(0).completion == L"ONE");
     do_test(completions.at(1).completion == L"TWO");
     do_test(completions.at(2).completion == L"THREE");
 
     completions.clear();
-    complete(L"flea -x ", completions, COMPLETION_REQUEST_DEFAULT);
+    complete(L"flea -x ", &completions, COMPLETION_REQUEST_DEFAULT, vars);
     do_test(completions.size() == 3);
     do_test(completions.at(0).completion == L"ONE");
     do_test(completions.at(1).completion == L"TWO");
@@ -2318,7 +2315,7 @@
     ;
     docopt_register_usage(L"", L"", desc2, L"", NULL);
     completions.clear();
-    complete(L"leaf --he ", completions, COMPLETION_REQUEST_DEFAULT);
+    complete(L"leaf --he ", &completions, COMPLETION_REQUEST_DEFAULT, vars);
     do_test(completions.size() == 1);
     do_test(completions.at(0).completion == L"--help");
 }
