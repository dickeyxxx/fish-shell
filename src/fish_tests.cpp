/** \file fish_tests.c
  Various bug and feature tests. Compiled and run by make test.
*/

#include "config.h"


#include <stdlib.h>
#include <stdio.h>
#include <wchar.h>
#include <string.h>
#include <unistd.h>
#include <errno.h>
#include <unistd.h>
#include <termios.h>
#include <sys/types.h>
#include <sys/stat.h>
#include <sys/wait.h>
#include <fcntl.h>
#include <stdarg.h>
#include <libgen.h>
#include <iostream>
#include <string>
#include <sstream>
#include <algorithm>
#include <iterator>

#ifdef HAVE_GETOPT_H
#include <getopt.h>
#endif

#include <signal.h>

#include <locale.h>
#include <dirent.h>
#include <time.h>

#include "fallback.h"
#include "util.h"

#include "common.h"
#include "proc.h"
#include "reader.h"
#include "builtin.h"
#include "function.h"
#include "autoload.h"
#include "complete.h"
#include "wutil.h"
#include "env.h"
#include "expand.h"
#include "parser.h"
#include "tokenizer.h"
#include "output.h"
#include "exec.h"
#include "event.h"
#include "path.h"
#include "history.h"
#include "highlight.h"
#include "iothread.h"
#include "postfork.h"
#include "signal.h"
#include "parse_tree.h"
#include "parse_util.h"
#include "pager.h"
#include "input.h"
#include "wildcard.h"
#include "utf8.h"
#include "env_universal_common.h"
#include "docopt_registration.h"
#include "wcstringutil.h"

static const char * const * s_arguments;
static int s_test_run_count = 0;

/* Indicate if we should test the given function. Either we test everything (all arguments) or we run only tests that have a prefix in s_arguments */
static bool should_test_function(const char *func_name)
{
    /* No args, test everything */
    bool result = false;
    if (! s_arguments || ! s_arguments[0])
    {
        result = true;
    }
    else
    {
        for (size_t i=0; s_arguments[i] != NULL; i++)
        {
            if (! strncmp(func_name, s_arguments[i], strlen(s_arguments[i])))
            {
                /* Prefix match */
                result = true;
                break;
            }
        }
    }
    if (result)
        s_test_run_count++;
    return result;
}

/**
   The number of tests to run
 */
#define ESCAPE_TEST_COUNT 100000
/**
   The average length of strings to unescape
 */
#define ESCAPE_TEST_LENGTH 100
/**
   The higest character number of character to try and escape
 */
#define ESCAPE_TEST_CHAR 4000

/**
   Number of laps to run performance testing loop
*/
#define LAPS 50

/**
   Number of encountered errors
*/
static int err_count=0;

/**
   Print formatted output
*/
static void say(const wchar_t *blah, ...)
{
    va_list va;
    va_start(va, blah);
    vwprintf(blah, va);
    va_end(va);
    wprintf(L"\n");
}

/**
   Print formatted error string
*/
static void err(const wchar_t *blah, ...)
{
    va_list va;
    va_start(va, blah);
    err_count++;

    // Xcode's term doesn't support color (even though TERM claims it does)
    bool colorize = ! getenv("RUNNING_IN_XCODE");

    // show errors in red
    if (colorize)
    {
        fputs("\x1b[31m", stdout);
    }

    wprintf(L"Error: ");
    vwprintf(blah, va);
    va_end(va);

    // return to normal color
    if (colorize)
    {
        fputs("\x1b[0m", stdout);
    }

    wprintf(L"\n");
}

// Joins a wcstring_list_t via commas
static wcstring comma_join(const wcstring_list_t &lst)
{
    wcstring result;
    for (size_t i=0; i < lst.size(); i++)
    {
        if (i > 0)
        {
            result.push_back(L',');
        }
        result.append(lst.at(i));
    }
    return result;
}

/* Helper to chdir and then update $PWD */
static int chdir_set_pwd(const char *path)
{
    int ret = chdir(path);
    if (ret == 0)
    {
        env_set_pwd();
    }
    return ret;
}

#define do_test(e) do { if (! (e)) err(L"Test failed on line %lu: %s", __LINE__, #e); } while (0)

#define do_test1(e, msg) do { if (! (e)) err(L"Test failed on line %lu: %ls", __LINE__, (msg)); } while (0)

/* Test sane escapes */
static void test_unescape_sane()
{
    const struct test_t
    {
        const wchar_t * input;
        const wchar_t * expected;
    } tests[] =
    {
        {L"abcd", L"abcd"},
        {L"'abcd'", L"abcd"},
        {L"'abcd\\n'", L"abcd\\n"},
        {L"\"abcd\\n\"", L"abcd\\n"},
        {L"\"abcd\\n\"", L"abcd\\n"},
        {L"\\143", L"c"},
        {L"'\\143'", L"\\143"},
        {L"\\n", L"\n"} // \n normally becomes newline
    };
    wcstring output;
    for (size_t i=0; i < sizeof tests / sizeof *tests; i++)
    {
        bool ret = unescape_string(tests[i].input, &output, UNESCAPE_DEFAULT);
        if (! ret)
        {
            err(L"Failed to unescape '%ls'\n", tests[i].input);
        }
        else if (output != tests[i].expected)
        {
            err(L"In unescaping '%ls', expected '%ls' but got '%ls'\n", tests[i].input, tests[i].expected, output.c_str());
        }
    }

    // test for overflow
    if (unescape_string(L"echo \\UFFFFFF", &output, UNESCAPE_DEFAULT))
    {
        err(L"Should not have been able to unescape \\UFFFFFF\n");
    }
    if (unescape_string(L"echo \\U110000", &output, UNESCAPE_DEFAULT))
    {
        err(L"Should not have been able to unescape \\U110000\n");
    }
    if (! unescape_string(L"echo \\U10FFFF", &output, UNESCAPE_DEFAULT))
    {
        err(L"Should have been able to unescape \\U10FFFF\n");
    }


}

/**
   Test the escaping/unescaping code by escaping/unescaping random
   strings and verifying that the original string comes back.
*/

static void test_escape_crazy()
{
    say(L"Testing escaping and unescaping");
    wcstring random_string;
    wcstring escaped_string;
    wcstring unescaped_string;
    for (size_t i=0; i<ESCAPE_TEST_COUNT; i++)
    {
        random_string.clear();
        while (rand() % ESCAPE_TEST_LENGTH)
        {
            random_string.push_back((rand() % ESCAPE_TEST_CHAR) +1);
        }

        escaped_string = escape_string(random_string, ESCAPE_ALL);
        bool unescaped_success = unescape_string(escaped_string, &unescaped_string, UNESCAPE_DEFAULT);

        if (! unescaped_success)
        {
            err(L"Failed to unescape string <%ls>", escaped_string.c_str());
        }
        else if (unescaped_string != random_string)
        {
            err(L"Escaped and then unescaped string '%ls', but got back a different string '%ls'", random_string.c_str(), unescaped_string.c_str());
        }
    }
}

static void test_format(void)
{
    say(L"Testing formatting functions");
    struct
    {
        unsigned long long val;
        const char *expected;
    } tests[] =
    {
        { 0, "empty" },
        { 1, "1B" },
        { 2, "2B" },
        { 1024, "1kB" },
        { 1870, "1.8kB" },
        { 4322911, "4.1MB" }
    };
    size_t i;
    for (i=0; i < sizeof tests / sizeof *tests; i++)
    {
        char buff[128];
        format_size_safe(buff, tests[i].val);
        do_test(! strcmp(buff, tests[i].expected));
    }

    for (int j=-129; j <= 129; j++)
    {
        char buff1[128], buff2[128];
        format_long_safe(buff1, j);
        sprintf(buff2, "%d", j);
        do_test(! strcmp(buff1, buff2));

        wchar_t wbuf1[128], wbuf2[128];
        format_long_safe(wbuf1, j);
        swprintf(wbuf2, 128, L"%d", j);
        do_test(! wcscmp(wbuf1, wbuf2));

    }

    long q = LONG_MIN;
    char buff1[128], buff2[128];
    format_long_safe(buff1, q);
    sprintf(buff2, "%ld", q);
    do_test(! strcmp(buff1, buff2));
}

/**
   Test wide/narrow conversion by creating random strings and
   verifying that the original string comes back thorugh double
   conversion.
*/
static void test_convert()
{
    /*  char o[] =
        {
          -17, -128, -121, -68, 0
        }
      ;

      wchar_t *w = str2wcs(o);
      char *n = wcs2str(w);

      int i;

      for( i=0; o[i]; i++ )
      {
        bitprint(o[i]);;
        //wprintf(L"%d ", o[i]);
      }
      wprintf(L"\n");

      for( i=0; w[i]; i++ )
      {
        wbitprint(w[i]);;
        //wprintf(L"%d ", w[i]);
      }
      wprintf(L"\n");

      for( i=0; n[i]; i++ )
      {
        bitprint(n[i]);;
        //wprintf(L"%d ", n[i]);
      }
      wprintf(L"\n");

      return;
    */


    int i;
    std::vector<char> sb;

    say(L"Testing wide/narrow string conversion");

    for (i=0; i<ESCAPE_TEST_COUNT; i++)
    {
        const char *o, *n;

        char c;

        sb.clear();

        while (rand() % ESCAPE_TEST_LENGTH)
        {
            c = rand();
            sb.push_back(c);
        }
        c = 0;
        sb.push_back(c);

        o = &sb.at(0);
        const wcstring w = str2wcstring(o);
        n = wcs2str(w.c_str());

        if (!o || !n)
        {
            err(L"Line %d - Conversion cycle of string %s produced null pointer on %s", __LINE__, o, L"wcs2str");
        }

        if (strcmp(o, n))
        {
            err(L"Line %d - %d: Conversion cycle of string %s produced different string %s", __LINE__, i, o, n);
        }
        free((void *)n);

    }
}

/* Verify correct behavior with embedded nulls */
static void test_convert_nulls(void)
{
    say(L"Testing embedded nulls in string conversion");
    const wchar_t in[] = L"AAA\0BBB";
    const size_t in_len = (sizeof in / sizeof *in) - 1;
    const wcstring in_str = wcstring(in, in_len);
    std::string out_str = wcs2string(in_str);
    if (out_str.size() != in_len)
    {
        err(L"Embedded nulls mishandled in wcs2string");
    }
    for (size_t i=0; i < in_len; i++)
    {
        if (in[i] != out_str.at(i))
        {
            err(L"Embedded nulls mishandled in wcs2string at index %lu", (unsigned long)i);
        }
    }

    wcstring out_wstr = str2wcstring(out_str);
    if (out_wstr.size() != in_len)
    {
        err(L"Embedded nulls mishandled in str2wcstring");
    }
    for (size_t i=0; i < in_len; i++)
    {
        if (in[i] != out_wstr.at(i))
        {
            err(L"Embedded nulls mishandled in str2wcstring at index %lu", (unsigned long)i);
        }
    }

}

/**
   Test the tokenizer
*/
static void test_tok()
{
    say(L"Testing tokenizer");
    {

        const wchar_t *str = L"string <redirection  2>&1 'nested \"quoted\" '(string containing subshells ){and,brackets}$as[$well (as variable arrays)] not_a_redirect^ ^ ^^is_a_redirect Compress_Newlines\n  \n\t\n   \nInto_Just_One";
        const int types[] =
        {
            TOK_STRING, TOK_REDIRECT_IN, TOK_STRING, TOK_REDIRECT_FD, TOK_STRING, TOK_STRING, TOK_STRING, TOK_REDIRECT_OUT, TOK_REDIRECT_APPEND, TOK_STRING, TOK_STRING, TOK_END, TOK_STRING
        };

        say(L"Test correct tokenization");

        tokenizer_t t(str, 0);
        tok_t token;
        size_t i = 0;
        while (t.next(&token))
        {
            if (i > sizeof types / sizeof *types)
            {
                err(L"Too many tokens returned from tokenizer");
                break;
            }
            if (types[i] != token.type)
            {
                err(L"Tokenization error:");
                wprintf(L"Token number %d of string \n'%ls'\n, got token type %ld\n",
                        i+1,
                        str,
                        (long)token.type);
            }
            i++;
        }
        if (i < sizeof types / sizeof *types)
        {
            err(L"Too few tokens returned from tokenizer");
        }
    }

    /* Test some errors */
    {
        tok_t token;
        tokenizer_t t(L"abc\\", 0);
        do_test(t.next(&token));
        do_test(token.type == TOK_ERROR);
        do_test(token.error == TOK_UNTERMINATED_ESCAPE);
        do_test(token.error_offset == 3);
    }

    {
        tok_t token;
        tokenizer_t t(L"abc defg(hij (klm)", 0);
        do_test(t.next(&token));
        do_test(t.next(&token));
        do_test(token.type == TOK_ERROR);
        do_test(token.error == TOK_UNTERMINATED_SUBSHELL);
        do_test(token.error_offset == 4);
    }

    {
        tok_t token;
        tokenizer_t t(L"abc defg[hij (klm)", 0);
        do_test(t.next(&token));
        do_test(t.next(&token));
        do_test(token.type == TOK_ERROR);
        do_test(token.error == TOK_UNTERMINATED_SLICE);
        do_test(token.error_offset == 4);
    }

    /* Test redirection_type_for_string */
    if (redirection_type_for_string(L"<") != TOK_REDIRECT_IN) err(L"redirection_type_for_string failed on line %ld", (long)__LINE__);
    if (redirection_type_for_string(L"^") != TOK_REDIRECT_OUT) err(L"redirection_type_for_string failed on line %ld", (long)__LINE__);
    if (redirection_type_for_string(L">") != TOK_REDIRECT_OUT) err(L"redirection_type_for_string failed on line %ld", (long)__LINE__);
    if (redirection_type_for_string(L"2>") != TOK_REDIRECT_OUT) err(L"redirection_type_for_string failed on line %ld", (long)__LINE__);
    if (redirection_type_for_string(L">>") != TOK_REDIRECT_APPEND) err(L"redirection_type_for_string failed on line %ld", (long)__LINE__);
    if (redirection_type_for_string(L"2>>") != TOK_REDIRECT_APPEND) err(L"redirection_type_for_string failed on line %ld", (long)__LINE__);
    if (redirection_type_for_string(L"2>?") != TOK_REDIRECT_NOCLOB) err(L"redirection_type_for_string failed on line %ld", (long)__LINE__);
    if (redirection_type_for_string(L"9999999999999999>?") != TOK_NONE) err(L"redirection_type_for_string failed on line %ld", (long)__LINE__);
    if (redirection_type_for_string(L"2>&3") != TOK_REDIRECT_FD) err(L"redirection_type_for_string failed on line %ld", (long)__LINE__);
    if (redirection_type_for_string(L"2>|") != TOK_NONE) err(L"redirection_type_for_string failed on line %ld", (long)__LINE__);
}

// Little function that runs in the main thread
static int test_iothread_main_call(int *addr)
{
    *addr += 1;
    return *addr;
}

// Little function that runs in a background thread, bouncing to the main
static int test_iothread_thread_call(int *addr)
{
    int before = *addr;
    iothread_perform_on_main(test_iothread_main_call, addr);
    int after = *addr;

    // Must have incremented it at least once
    if (before >= after)
    {
        err(L"Failed to increment from background thread");
    }
    return after;
}

static void test_iothread(void)
{
    say(L"Testing iothreads");
    int *int_ptr = new int(0);
    int iterations = 50000;
    int max_achieved_thread_count = 0;
    double start = timef();
    for (int i=0; i < iterations; i++)
    {
        int thread_count = iothread_perform(test_iothread_thread_call, int_ptr);
        max_achieved_thread_count = std::max(max_achieved_thread_count, thread_count);
    }

    // Now wait until we're done
    iothread_drain_all();
    double end = timef();

    // Should have incremented it once per thread
    if (*int_ptr != iterations)
    {
        say(L"Expected int to be %d, but instead it was %d", iterations, *int_ptr);
    }

    say(L"    (%.02f msec, with max of %d threads)", (end - start) * 1000.0, max_achieved_thread_count);

    delete int_ptr;
}

static parser_test_error_bits_t detect_argument_errors(const wcstring &src)
{
    parse_node_tree_t tree;
    if (! parse_tree_from_string(src, parse_flag_none, &tree, NULL, symbol_argument_list))
    {
        return PARSER_TEST_ERROR;
    }

    assert(! tree.empty());
    const parse_node_t *first_arg = tree.next_node_in_node_list(tree.at(0), symbol_argument, NULL);
    assert(first_arg != NULL);
    return parse_util_detect_errors_in_argument(*first_arg, first_arg->get_source(src));
}

/**
   Test the parser
*/
static void test_parser()
{
    say(L"Testing parser");

    parser_t parser;

    say(L"Testing block nesting");
    if (!parse_util_detect_errors(L"if; end"))
    {
        err(L"Incomplete if statement undetected");
    }
    if (!parse_util_detect_errors(L"if test; echo"))
    {
        err(L"Missing end undetected");
    }
    if (!parse_util_detect_errors(L"if test; end; end"))
    {
        err(L"Unbalanced end undetected");
    }

    say(L"Testing detection of invalid use of builtin commands");
    if (!parse_util_detect_errors(L"case foo"))
    {
        err(L"'case' command outside of block context undetected");
    }
    if (!parse_util_detect_errors(L"switch ggg; if true; case foo;end;end"))
    {
        err(L"'case' command outside of switch block context undetected");
    }
    if (!parse_util_detect_errors(L"else"))
    {
        err(L"'else' command outside of conditional block context undetected");
    }
    if (!parse_util_detect_errors(L"else if"))
    {
        err(L"'else if' command outside of conditional block context undetected");
    }
    if (!parse_util_detect_errors(L"if false; else if; end"))
    {
        err(L"'else if' missing command undetected");
    }

    if (!parse_util_detect_errors(L"break"))
    {
        err(L"'break' command outside of loop block context undetected");
    }

    if (parse_util_detect_errors(L"break --help"))
    {
        err(L"'break --help' incorrectly marked as error");
    }

    if (! parse_util_detect_errors(L"while false ; function foo ; break ; end ; end "))
    {
        err(L"'break' command inside function allowed to break from loop outside it");
    }


    if (!parse_util_detect_errors(L"exec ls|less") || !parse_util_detect_errors(L"echo|return"))
    {
        err(L"Invalid pipe command undetected");
    }

    if (parse_util_detect_errors(L"for i in foo ; switch $i ; case blah ; break; end; end "))
    {
        err(L"'break' command inside switch falsely reported as error");
    }

    if (parse_util_detect_errors(L"or cat | cat") || parse_util_detect_errors(L"and cat | cat"))
    {
        err(L"boolean command at beginning of pipeline falsely reported as error");
    }

    if (! parse_util_detect_errors(L"cat | and cat"))
    {
        err(L"'and' command in pipeline not reported as error");
    }

    if (! parse_util_detect_errors(L"cat | or cat"))
    {
        err(L"'or' command in pipeline not reported as error");
    }

    if (! parse_util_detect_errors(L"cat | exec") || ! parse_util_detect_errors(L"exec | cat"))
    {
        err(L"'exec' command in pipeline not reported as error");
    }

    if (detect_argument_errors(L"foo"))
    {
        err(L"simple argument reported as error");
    }

    if (detect_argument_errors(L"''"))
    {
        err(L"Empty string reported as error");
    }


    if (!(detect_argument_errors(L"foo$$") & PARSER_TEST_ERROR))
    {
        err(L"Bad variable expansion not reported as error");
    }

    if (!(detect_argument_errors(L"foo$@") & PARSER_TEST_ERROR))
    {
        err(L"Bad variable expansion not reported as error");
    }

    /* Within command substitutions, we should be able to detect everything that parse_util_detect_errors can detect */
    if (!(detect_argument_errors(L"foo(cat | or cat)") & PARSER_TEST_ERROR))
    {
        err(L"Bad command substitution not reported as error");
    }

    if (!(detect_argument_errors(L"foo\\xFF9") & PARSER_TEST_ERROR))
    {
        err(L"Bad escape not reported as error");
    }

    if (!(detect_argument_errors(L"foo(echo \\xFF9)") & PARSER_TEST_ERROR))
    {
        err(L"Bad escape in command substitution not reported as error");
    }

    if (!(detect_argument_errors(L"foo(echo (echo (echo \\xFF9)))") & PARSER_TEST_ERROR))
    {
        err(L"Bad escape in nested command substitution not reported as error");
    }

    if (! parse_util_detect_errors(L"false & ; and cat"))
    {
        err(L"'and' command after background not reported as error");
    }

    if (! parse_util_detect_errors(L"true & ; or cat"))
    {
        err(L"'or' command after background not reported as error");
    }

    if (parse_util_detect_errors(L"true & ; not cat"))
    {
        err(L"'not' command after background falsely reported as error");
    }


    if (! parse_util_detect_errors(L"if true & ; end"))
    {
        err(L"backgrounded 'if' conditional not reported as error");
    }

    if (! parse_util_detect_errors(L"if false; else if true & ; end"))
    {
        err(L"backgrounded 'else if' conditional not reported as error");
    }

    if (! parse_util_detect_errors(L"while true & ; end"))
    {
        err(L"backgrounded 'while' conditional not reported as error");
    }

    say(L"Testing basic evaluation");
#if 0
    /* This fails now since the parser takes a wcstring&, and NULL converts to wchar_t * converts to wcstring which crashes (thanks C++) */
    if (!parser.eval(0, 0, TOP))
    {
        err(L"Null input when evaluating undetected");
    }
#endif
    if (!parser.eval(L"ls", io_chain_t(), WHILE))
    {
        err(L"Invalid block mode when evaluating undetected");
    }

    /* Ensure that we don't crash on infinite self recursion and mutual recursion. These must use the principal parser because we cannot yet execute jobs on other parsers (!) */
    say(L"Testing recursion detection");
    parser_t::principal_parser().eval(L"function recursive ; recursive ; end ; recursive; ", io_chain_t(), TOP);
#if 0
    /* This is disabled since it produces a long backtrace. We should find a way to either visually compress the backtrace, or disable error spewing */
    parser_t::principal_parser().eval(L"function recursive1 ; recursive2 ; end ; function recursive2 ; recursive1 ; end ; recursive1; ", io_chain_t(), TOP);
#endif

    say(L"Testing empty function name");
    parser_t::principal_parser().eval(L"function '' ; echo fail; exit 42 ; end ; ''", io_chain_t(), TOP);

    say(L"Testing eval_args");
    completion_list_t comps;
    parser_t::expand_argument_list(L"alpha 'beta gamma' delta", 0, &comps);
    do_test(comps.size() == 3);
    do_test(comps.at(0).completion == L"alpha");
    do_test(comps.at(1).completion == L"beta gamma");
    do_test(comps.at(2).completion == L"delta");
}

/* Wait a while and then SIGINT the main thread */
struct test_cancellation_info_t
{
    pthread_t thread;
    double delay;
};

static int signal_main(test_cancellation_info_t *info)
{
    usleep(info->delay * 1E6);
    pthread_kill(info->thread, SIGINT);
    return 0;
}

static void test_1_cancellation(const wchar_t *src)
{
    shared_ptr<io_buffer_t> out_buff(io_buffer_t::create(STDOUT_FILENO, io_chain_t()));
    const io_chain_t io_chain(out_buff);
    test_cancellation_info_t ctx = {pthread_self(), 0.25 /* seconds */ };
    iothread_perform(signal_main, &ctx);
    parser_t::principal_parser().eval(src, io_chain, TOP);
    out_buff->read();
    if (out_buff->out_buffer_size() != 0)
    {
        err(L"Expected 0 bytes in out_buff, but instead found %lu bytes\n", out_buff->out_buffer_size());
    }
    iothread_drain_all();
}

static void test_cancellation()
{
    if (getenv("RUNNING_IN_XCODE")) {
        say(L"Skipping Ctrl-C cancellation test because we are running in Xcode debugger");
        return;
    }
    say(L"Testing Ctrl-C cancellation. If this hangs, that's a bug!");

    /* Enable fish's signal handling here. We need to make this interactive for fish to install its signal handlers */
    proc_push_interactive(1);
    signal_set_handlers();

    /* This tests that we can correctly ctrl-C out of certain loop constructs, and that nothing gets printed if we do */

    /* Here the command substitution is an infinite loop. echo never even gets its argument, so when we cancel we expect no output */
    test_1_cancellation(L"echo (while true ; echo blah ; end)");

    fprintf(stderr, ".");

    /* Nasty infinite loop that doesn't actually execute anything */
    test_1_cancellation(L"echo (while true ; end) (while true ; end) (while true ; end)");
    fprintf(stderr, ".");

    test_1_cancellation(L"while true ; end");
    fprintf(stderr, ".");

    test_1_cancellation(L"for i in (while true ; end) ; end");
    fprintf(stderr, ".");

    fprintf(stderr, "\n");

    /* Restore signal handling */
    proc_pop_interactive();
    signal_reset_handlers();

    /* Ensure that we don't think we should cancel */
    reader_reset_interrupted();
}

static void test_indents()
{
    say(L"Testing indents");

    // Here are the components of our source and the indents we expect those to be
    struct indent_component_t
    {
        const wchar_t *txt;
        int indent;
    };

    const indent_component_t components1[] =
    {
        {L"if foo", 0},
        {L"end", 0},
        {NULL, -1}
    };

    const indent_component_t components2[] =
    {
        {L"if foo", 0},
        {L"", 1}, //trailing newline!
        {NULL, -1}
    };

    const indent_component_t components3[] =
    {
        {L"if foo", 0},
        {L"foo", 1},
        {L"end", 0}, //trailing newline!
        {NULL, -1}
    };

    const indent_component_t components4[] =
    {
        {L"if foo", 0},
        {L"if bar", 1},
        {L"end", 1},
        {L"end", 0},
        {L"", 0},
        {NULL, -1}
    };

    const indent_component_t components5[] =
    {
        {L"if foo", 0},
        {L"if bar", 1},
        {L"", 2},
        {NULL, -1}
    };

    const indent_component_t components6[] =
    {
        {L"begin", 0},
        {L"foo", 1},
        {L"", 1},
        {NULL, -1}
    };

    const indent_component_t components7[] =
    {
        {L"begin", 0},
        {L";", 1},
        {L"end", 0},
        {L"foo", 0},
        {L"", 0},
        {NULL, -1}
    };

    const indent_component_t components8[] =
    {
        {L"if foo", 0},
        {L"if bar", 1},
        {L"baz", 2},
        {L"end", 1},
        {L"", 1},
        {NULL, -1}
    };

    const indent_component_t components9[] =
    {
        {L"switch foo", 0},
        {L"", 1},
        {NULL, -1}
    };

    const indent_component_t components10[] =
    {
        {L"switch foo", 0},
        {L"case bar", 1},
        {L"case baz", 1},
        {L"quux", 2},
        {L"", 2},
        {NULL, -1}
    };

    const indent_component_t components11[] =
    {
        {L"switch foo", 0},
        {L"cas", 1}, //parse error indentation handling
        {NULL, -1}
    };

    const indent_component_t components12[] =
    {
        {L"while false", 0},
        {L"# comment", 1}, //comment indentation handling
        {L"command", 1}, //comment indentation handling
        {L"# comment2", 1}, //comment indentation handling
        {NULL, -1}
    };


    const indent_component_t *tests[] = {components1, components2, components3, components4, components5, components6, components7, components8, components9, components10, components11, components12};
    for (size_t which = 0; which < sizeof tests / sizeof *tests; which++)
    {
        const indent_component_t *components = tests[which];
        // Count how many we have
        size_t component_count = 0;
        while (components[component_count].txt != NULL)
        {
            component_count++;
        }

        // Generate the expected indents
        wcstring text;
        std::vector<int> expected_indents;
        for (size_t i=0; i < component_count; i++)
        {
            if (i > 0)
            {
                text.push_back(L'\n');
                expected_indents.push_back(components[i].indent);
            }
            text.append(components[i].txt);
            expected_indents.resize(text.size(), components[i].indent);
        }
        do_test(expected_indents.size() == text.size());

        // Compute the indents
        std::vector<int> indents = parse_util_compute_indents(text);

        if (expected_indents.size() != indents.size())
        {
            err(L"Indent vector has wrong size! Expected %lu, actual %lu", expected_indents.size(), indents.size());
        }
        do_test(expected_indents.size() == indents.size());
        for (size_t i=0; i < text.size(); i++)
        {
            if (expected_indents.at(i) != indents.at(i))
            {
                err(L"Wrong indent at index %lu in test #%lu (expected %d, actual %d):\n%ls\n", i, which + 1, expected_indents.at(i), indents.at(i), text.c_str());
                break; //don't keep showing errors for the rest of the line
            }
        }

    }
}

static void test_utils()
{
    say(L"Testing utils");
    const wchar_t *a = L"echo (echo (echo hi";

    const wchar_t *begin = NULL, *end = NULL;
    parse_util_cmdsubst_extent(a, 0, &begin, &end);
    if (begin != a || end != begin + wcslen(begin)) err(L"parse_util_cmdsubst_extent failed on line %ld", (long)__LINE__);
    parse_util_cmdsubst_extent(a, 1, &begin, &end);
    if (begin != a || end != begin + wcslen(begin)) err(L"parse_util_cmdsubst_extent failed on line %ld", (long)__LINE__);
    parse_util_cmdsubst_extent(a, 2, &begin, &end);
    if (begin != a || end != begin + wcslen(begin)) err(L"parse_util_cmdsubst_extent failed on line %ld", (long)__LINE__);
    parse_util_cmdsubst_extent(a, 3, &begin, &end);
    if (begin != a || end != begin + wcslen(begin)) err(L"parse_util_cmdsubst_extent failed on line %ld", (long)__LINE__);

    parse_util_cmdsubst_extent(a, 8, &begin, &end);
    if (begin != a + wcslen(L"echo (")) err(L"parse_util_cmdsubst_extent failed on line %ld", (long)__LINE__);

    parse_util_cmdsubst_extent(a, 17, &begin, &end);
    if (begin != a + wcslen(L"echo (echo (")) err(L"parse_util_cmdsubst_extent failed on line %ld", (long)__LINE__);
}

/* UTF8 tests taken from Alexey Vatchenko's utf8 library. See http://www.bsdua.org/libbsdua.html */

static void test_utf82wchar(const char *src, size_t slen, const wchar_t *dst, size_t dlen,
                            int flags, size_t res, const char *descr)
{
    size_t size;
    wchar_t *mem = NULL;

    /* Hack: if wchar is only UCS-2, and the UTF-8 input string contains astral characters, then tweak the expected size to 0 */
    if (src != NULL && is_wchar_ucs2())
    {
        /* A UTF-8 code unit may represent an astral code point if it has 4 or more leading 1s */
        const unsigned char astral_mask = 0xF0;
        for (size_t i=0; i < slen; i++)
        {
            if ((src[i] & astral_mask) == astral_mask)
            {
                /* Astral char. We expect this conversion to just fail. */
                res = 0;
                break;
            }
        }
    }

    if (dst != NULL)
    {
        mem = (wchar_t *)malloc(dlen * sizeof(*mem));
        if (mem == NULL)
        {
            err(L"u2w: %s: MALLOC FAILED\n", descr);
            return;
        }
    }

    do
    {
        size = utf8_to_wchar(src, slen, mem, dlen, flags);
        if (res != size)
        {
            err(L"u2w: %s: FAILED (rv: %lu, must be %lu)", descr, size, res);
            break;
        }

        if (mem == NULL)
            break;		/* OK */

        if (memcmp(mem, dst, size * sizeof(*mem)) != 0)
        {
            err(L"u2w: %s: BROKEN", descr);
            break;
        }

    }
    while (0);

    free(mem);
}

// Annoying variant to handle uchar to avoid narrowing conversion warnings
static void test_utf82wchar(const unsigned char *usrc, size_t slen, const wchar_t *dst, size_t dlen,
                            int flags, size_t res, const char *descr) {
    const char *src = reinterpret_cast<const char *>(usrc);
    return test_utf82wchar(src, slen, dst, dlen, flags, res, descr);
}

static void test_wchar2utf8(const wchar_t *src, size_t slen, const char *dst, size_t dlen,
                            int flags, size_t res, const char *descr)
{
    size_t size;
    char *mem = NULL;

    /* Hack: if wchar is simulating UCS-2, and the wchar_t input string contains astral characters, then tweak the expected size to 0 */
    if (src != NULL && is_wchar_ucs2())
    {
        const uint32_t astral_mask = 0xFFFF0000U;
        for (size_t i=0; i < slen; i++)
        {
            if ((src[i] & astral_mask) != 0)
            {
                /* astral char */
                res = 0;
                break;
            }
        }
    }

    if (dst != NULL)
    {
        mem = (char *)malloc(dlen);
        if (mem == NULL)
        {
            err(L"w2u: %s: MALLOC FAILED", descr);
            return;
        }
    }

    size = wchar_to_utf8(src, slen, mem, dlen, flags);
    if (res != size)
    {
        err(L"w2u: %s: FAILED (rv: %lu, must be %lu)", descr, size, res);
        goto finish;
    }

    if (mem == NULL)
        goto finish;		/* OK */

    if (memcmp(mem, dst, size) != 0)
    {
        err(L"w2u: %s: BROKEN", descr);
        goto finish;
    }

    finish:
    free(mem);
}

// Annoying variant to handle uchar to avoid narrowing conversion warnings
static void test_wchar2utf8(const wchar_t *src, size_t slen, const unsigned char *udst, size_t dlen,
                            int flags, size_t res, const char *descr)
{
    const char *dst = reinterpret_cast<const char *>(udst);
    return test_wchar2utf8(src, slen, dst, dlen, flags, res, descr);
}

static void test_utf8()
{
    wchar_t w1[] = {0x54, 0x65, 0x73, 0x74};
    wchar_t w2[] = {0x0422, 0x0435, 0x0441, 0x0442};
    wchar_t w3[] = {0x800, 0x1e80, 0x98c4, 0x9910, 0xff00};
    wchar_t w4[] = {0x15555, 0xf7777, 0xa};
    wchar_t w5[] = {0x255555, 0x1fa04ff, 0xddfd04, 0xa};
    wchar_t w6[] = {0xf255555, 0x1dfa04ff, 0x7fddfd04, 0xa};
    wchar_t wb[] = {(wchar_t)-2, 0xa, (wchar_t)0xffffffff, 0x0441};
    wchar_t wm[] = {0x41, 0x0441, 0x3042, 0xff67, 0x9b0d, 0x2e05da67};
    wchar_t wb1[] = {0xa, 0x0422};
    wchar_t wb2[] = {0xd800, 0xda00, 0x41, 0xdfff, 0xa};
    wchar_t wbom[] = {0xfeff, 0x41, 0xa};
    wchar_t wbom2[] = {0x41, 0xa};
    wchar_t wbom22[] = {0xfeff, 0x41, 0xa};
    unsigned char u1[] = {0x54, 0x65, 0x73, 0x74};
    unsigned char u2[] = {0xd0, 0xa2, 0xd0, 0xb5, 0xd1, 0x81, 0xd1, 0x82};
    unsigned char u3[] = {0xe0, 0xa0, 0x80, 0xe1, 0xba, 0x80, 0xe9, 0xa3, 0x84,
                 0xe9, 0xa4, 0x90, 0xef, 0xbc, 0x80
                };
    unsigned char u4[] = {0xf0, 0x95, 0x95, 0x95, 0xf3, 0xb7, 0x9d, 0xb7, 0xa};
    unsigned char u5[] = {0xf8, 0x89, 0x95, 0x95, 0x95, 0xf9, 0xbe, 0xa0, 0x93,
                 0xbf, 0xf8, 0xb7, 0x9f, 0xb4, 0x84, 0x0a
                };
    unsigned char u6[] = {0xfc, 0x8f, 0x89, 0x95, 0x95, 0x95, 0xfc, 0x9d, 0xbe,
                 0xa0, 0x93, 0xbf, 0xfd, 0xbf, 0xb7, 0x9f, 0xb4, 0x84, 0x0a
                };
    unsigned char ub[] = {0xa, 0xd1, 0x81};
    unsigned char um[] = {0x41, 0xd1, 0x81, 0xe3, 0x81, 0x82, 0xef, 0xbd, 0xa7,
                 0xe9, 0xac, 0x8d, 0xfc, 0xae, 0x81, 0x9d, 0xa9, 0xa7
                };
    unsigned char ub1[] = {0xa, 0xff, 0xd0, 0xa2, 0xfe, 0x8f, 0xe0, 0x80};
    unsigned char uc080[] = {0xc0, 0x80};
    unsigned char ub2[] = {0xed, 0xa1, 0x8c, 0xed, 0xbe, 0xb4, 0xa};
    unsigned char ubom[] = {0x41, 0xa};
    unsigned char ubom2[] = {0xef, 0xbb, 0xbf, 0x41, 0xa};

    /*
     * UTF-8 -> UCS-4 string.
     */
    test_utf82wchar(ubom2, sizeof(ubom2), wbom2,
                    sizeof(wbom2) / sizeof(*wbom2), UTF8_SKIP_BOM,
                    sizeof(wbom2) / sizeof(*wbom2), "skip BOM");
    test_utf82wchar(ubom2, sizeof(ubom2), wbom22,
                    sizeof(wbom22) / sizeof(*wbom22), 0,
                    sizeof(wbom22) / sizeof(*wbom22), "BOM");
    test_utf82wchar(uc080, sizeof(uc080), NULL, 0, 0, 0,
                    "c0 80 - forbitten by rfc3629");
    test_utf82wchar(ub2, sizeof(ub2), NULL, 0, 0, is_wchar_ucs2() ? 0 : 3,
                    "resulted in forbitten wchars (len)");
    test_utf82wchar(ub2, sizeof(ub2), wb2, sizeof(wb2) / sizeof(*wb2), 0, 0,
                    "resulted in forbitten wchars");
    test_utf82wchar(ub2, sizeof(ub2), L"\x0a", 1, UTF8_IGNORE_ERROR,
                    1, "resulted in ignored forbitten wchars");
    test_utf82wchar(u1, sizeof(u1), w1, sizeof(w1) / sizeof(*w1), 0,
                    sizeof(w1) / sizeof(*w1), "1 octet chars");
    test_utf82wchar(u2, sizeof(u2), w2, sizeof(w2) / sizeof(*w2), 0,
                    sizeof(w2) / sizeof(*w2), "2 octets chars");
    test_utf82wchar(u3, sizeof(u3), w3, sizeof(w3) / sizeof(*w3), 0,
                    sizeof(w3) / sizeof(*w3), "3 octets chars");
    test_utf82wchar(u4, sizeof(u4), w4, sizeof(w4) / sizeof(*w4), 0,
                    sizeof(w4) / sizeof(*w4), "4 octets chars");
    test_utf82wchar(u5, sizeof(u5), w5, sizeof(w5) / sizeof(*w5), 0,
                    sizeof(w5) / sizeof(*w5), "5 octets chars");
    test_utf82wchar(u6, sizeof(u6), w6, sizeof(w6) / sizeof(*w6), 0,
                    sizeof(w6) / sizeof(*w6), "6 octets chars");
    test_utf82wchar("\xff", 1, NULL, 0, 0, 0, "broken utf-8 0xff symbol");
    test_utf82wchar("\xfe", 1, NULL, 0, 0, 0, "broken utf-8 0xfe symbol");
    test_utf82wchar("\x8f", 1, NULL, 0, 0, 0,
                    "broken utf-8, start from 10 higher bits");
    if (! is_wchar_ucs2()) test_utf82wchar(ub1, sizeof(ub1), wb1, sizeof(wb1) / sizeof(*wb1),
                                               UTF8_IGNORE_ERROR, sizeof(wb1) / sizeof(*wb1), "ignore bad chars");
    test_utf82wchar(um, sizeof(um), wm, sizeof(wm) / sizeof(*wm), 0,
                    sizeof(wm) / sizeof(*wm), "mixed languages");
    test_utf82wchar(um, sizeof(um), wm, sizeof(wm) / sizeof(*wm) - 1, 0,
                    0, "boundaries -1");
    test_utf82wchar(um, sizeof(um), wm, sizeof(wm) / sizeof(*wm) + 1, 0,
                    sizeof(wm) / sizeof(*wm), "boundaries +1");
    test_utf82wchar(um, sizeof(um), NULL, 0, 0,
                    sizeof(wm) / sizeof(*wm), "calculate length");
    test_utf82wchar(ub1, sizeof(ub1), NULL, 0, 0,
                    0, "calculate length of bad chars");
    test_utf82wchar(ub1, sizeof(ub1), NULL, 0,
                    UTF8_IGNORE_ERROR, sizeof(wb1) / sizeof(*wb1),
                    "calculate length, ignore bad chars");
    test_utf82wchar((const char *)NULL, 0, NULL, 0, 0, 0, "invalid params, all 0");
    test_utf82wchar(u1, 0, NULL, 0, 0, 0,
                    "invalid params, src buf not NULL");
    test_utf82wchar((const char *)NULL, 10, NULL, 0, 0, 0,
                    "invalid params, src length is not 0");
    test_utf82wchar(u1, sizeof(u1), w1, 0, 0, 0,
                    "invalid params, dst is not NULL");

    /*
     * UCS-4 -> UTF-8 string.
     */
    const char * const nullc = NULL;
    test_wchar2utf8(wbom, sizeof(wbom) / sizeof(*wbom), ubom, sizeof(ubom),
                    UTF8_SKIP_BOM, sizeof(ubom), "BOM");
    test_wchar2utf8(wb2, sizeof(wb2) / sizeof(*wb2), nullc, 0, 0,
                    0, "prohibited wchars");
    test_wchar2utf8(wb2, sizeof(wb2) / sizeof(*wb2), nullc, 0,
                    UTF8_IGNORE_ERROR, 2, "ignore prohibited wchars");
    test_wchar2utf8(w1, sizeof(w1) / sizeof(*w1), u1, sizeof(u1), 0,
                    sizeof(u1), "1 octet chars");
    test_wchar2utf8(w2, sizeof(w2) / sizeof(*w2), u2, sizeof(u2), 0,
                    sizeof(u2), "2 octets chars");
    test_wchar2utf8(w3, sizeof(w3) / sizeof(*w3), u3, sizeof(u3), 0,
                    sizeof(u3), "3 octets chars");
    test_wchar2utf8(w4, sizeof(w4) / sizeof(*w4), u4, sizeof(u4), 0,
                    sizeof(u4), "4 octets chars");
    test_wchar2utf8(w5, sizeof(w5) / sizeof(*w5), u5, sizeof(u5), 0,
                    sizeof(u5), "5 octets chars");
    test_wchar2utf8(w6, sizeof(w6) / sizeof(*w6), u6, sizeof(u6), 0,
                    sizeof(u6), "6 octets chars");
    test_wchar2utf8(wb, sizeof(wb) / sizeof(*wb), ub, sizeof(ub), 0,
                    0, "bad chars");
    test_wchar2utf8(wb, sizeof(wb) / sizeof(*wb), ub, sizeof(ub),
                    UTF8_IGNORE_ERROR, sizeof(ub), "ignore bad chars");
    test_wchar2utf8(wm, sizeof(wm) / sizeof(*wm), um, sizeof(um), 0,
                    sizeof(um), "mixed languages");
    test_wchar2utf8(wm, sizeof(wm) / sizeof(*wm), um, sizeof(um) - 1, 0,
                    0, "boundaries -1");
    test_wchar2utf8(wm, sizeof(wm) / sizeof(*wm), um, sizeof(um) + 1, 0,
                    sizeof(um), "boundaries +1");
    test_wchar2utf8(wm, sizeof(wm) / sizeof(*wm), nullc, 0, 0,
                    sizeof(um), "calculate length");
    test_wchar2utf8(wb, sizeof(wb) / sizeof(*wb), nullc, 0, 0,
                    0, "calculate length of bad chars");
    test_wchar2utf8(wb, sizeof(wb) / sizeof(*wb), nullc, 0,
                    UTF8_IGNORE_ERROR, sizeof(ub),
                    "calculate length, ignore bad chars");
    test_wchar2utf8(NULL, 0, nullc, 0, 0, 0, "invalid params, all 0");
    test_wchar2utf8(w1, 0, nullc, 0, 0, 0,
                    "invalid params, src buf not NULL");
    test_wchar2utf8(NULL, 10, nullc, 0, 0, 0,
                    "invalid params, src length is not 0");
    test_wchar2utf8(w1, sizeof(w1) / sizeof(*w1), u1, 0, 0, 0,
                    "invalid params, dst is not NULL");
}

static void test_escape_sequences(void)
{
    say(L"Testing escape codes");
    if (escape_code_length(L"") != 0) err(L"test_escape_sequences failed on line %d\n", __LINE__);
    if (escape_code_length(L"abcd") != 0) err(L"test_escape_sequences failed on line %d\n", __LINE__);
    if (escape_code_length(L"\x1b[2J") != 4) err(L"test_escape_sequences failed on line %d\n", __LINE__);
    if (escape_code_length(L"\x1b[38;5;123mABC") != strlen("\x1b[38;5;123m")) err(L"test_escape_sequences failed on line %d\n", __LINE__);
    if (escape_code_length(L"\x1b@") != 2) err(L"test_escape_sequences failed on line %d\n", __LINE__);

    // iTerm2 escape sequences
    if (escape_code_length(L"\x1b]50;CurrentDir=/tmp/foo\x07NOT_PART_OF_SEQUENCE") != 25) err(L"test_escape_sequences failed on line %d\n", __LINE__);
    if (escape_code_length(L"\x1b]50;SetMark\x07NOT_PART_OF_SEQUENCE") != 13) err(L"test_escape_sequences failed on line %d\n", __LINE__);
    if (escape_code_length(L"\x1b" L"]6;1;bg;red;brightness;255\x07NOT_PART_OF_SEQUENCE") != 28) err(L"test_escape_sequences failed on line %d\n", __LINE__);
    if (escape_code_length(L"\x1b]Pg4040ff\x1b\\NOT_PART_OF_SEQUENCE") != 12) err(L"test_escape_sequences failed on line %d\n", __LINE__);
    if (escape_code_length(L"\x1b]blahblahblah\x1b\\") != 16) err(L"test_escape_sequences failed on line %d\n", __LINE__);
    if (escape_code_length(L"\x1b]blahblahblah\x07") != 15) err(L"test_escape_sequences failed on line %d\n", __LINE__);
}

class lru_node_test_t : public lru_node_t
{
public:
    explicit lru_node_test_t(const wcstring &tmp) : lru_node_t(tmp) { }
};

class test_lru_t : public lru_cache_t<lru_node_test_t>
{
public:
    test_lru_t() : lru_cache_t<lru_node_test_t>(16) { }

    std::vector<lru_node_test_t *> evicted_nodes;

    virtual void node_was_evicted(lru_node_test_t *node)
    {
        do_test(find(evicted_nodes.begin(), evicted_nodes.end(), node) == evicted_nodes.end());
        evicted_nodes.push_back(node);
    }
};

static void test_lru(void)
{
    say(L"Testing LRU cache");

    test_lru_t cache;
    std::vector<lru_node_test_t *> expected_evicted;
    size_t total_nodes = 20;
    for (size_t i=0; i < total_nodes; i++)
    {
        do_test(cache.size() == std::min(i, (size_t)16));
        lru_node_test_t *node = new lru_node_test_t(to_string(i));
        if (i < 4) expected_evicted.push_back(node);
        // Adding the node the first time should work, and subsequent times should fail
        do_test(cache.add_node(node));
        do_test(! cache.add_node(node));
    }
    do_test(cache.evicted_nodes == expected_evicted);
    cache.evict_all_nodes();
    do_test(cache.evicted_nodes.size() == total_nodes);
    while (! cache.evicted_nodes.empty())
    {
        lru_node_t *node = cache.evicted_nodes.back();
        cache.evicted_nodes.pop_back();
        delete node;
    }
}

/**
   Perform parameter expansion and test if the output equals the zero-terminated parameter list supplied.

   \param in the string to expand
   \param flags the flags to send to expand_string
   \param ... A zero-terminated parameter list of values to test.
              After the zero terminator comes one more arg, a string, which is the error
              message to print if the test fails.
*/

static bool expand_test(const wchar_t *in, expand_flags_t flags, ...)
{
    std::vector<completion_t> output;
    va_list va;
    bool res=true;
    wchar_t *arg;
    parse_error_list_t errors;

    if (expand_string(in, &output, flags, &errors) == EXPAND_ERROR)
    {
        if (errors.empty())
        {
            err(L"Bug: Parse error reported but no error text found.");
        }
        else
        {
            err(L"%ls", errors.at(0).describe(wcstring(in)).c_str());
        }
        return false;
    }

    wcstring_list_t expected;

    va_start(va, flags);
    while ((arg=va_arg(va, wchar_t *))!= 0)
    {
        expected.push_back(wcstring(arg));
    }
    va_end(va);

    std::set<wcstring> remaining(expected.begin(), expected.end());
    std::vector<completion_t>::const_iterator out_it = output.begin(), out_end = output.end();
    for (; out_it != out_end; ++out_it)
    {
        if (! remaining.erase(out_it->completion))
        {
            res = false;
            break;
        }
    }
    if (! remaining.empty())
    {
        res = false;
    }

    if (!res)
    {
        if ((arg = va_arg(va, wchar_t *)) != 0)
        {
            wcstring msg = L"Expected [";
            bool first = true;
            for (wcstring_list_t::const_iterator it = expected.begin(), end = expected.end(); it != end; ++it)
            {
                if (!first) msg += L", ";
                first = false;
                msg += '"';
                msg += *it;
                msg += '"';
            }
            msg += L"], found [";
            first = true;
            for (std::vector<completion_t>::const_iterator it = output.begin(), end = output.end(); it != end; ++it)
            {
                if (!first) msg += L", ";
                first = false;
                msg += '"';
                msg += it->completion;
                msg += '"';
            }
            msg += L"]";
            err(L"%ls\n%ls", arg, msg.c_str());
        }
    }

    va_end(va);

    return res;

}

/**
   Test globbing and other parameter expansion
*/
static void test_expand()
{
    say(L"Testing parameter expansion");

    expand_test(L"foo", 0, L"foo", 0,
                L"Strings do not expand to themselves");

    expand_test(L"a{b,c,d}e", 0, L"abe", L"ace", L"ade", 0,
                L"Bracket expansion is broken");

    expand_test(L"a*", EXPAND_SKIP_WILDCARDS, L"a*", 0,
                L"Cannot skip wildcard expansion");

    expand_test(L"/bin/l\\0", EXPAND_FOR_COMPLETIONS, 0,
                L"Failed to handle null escape in expansion");

    expand_test(L"foo\\$bar", EXPAND_SKIP_VARIABLES, L"foo$bar", 0,
                L"Failed to handle dollar sign in variable-skipping expansion");


    /*
       b
          x
       bar
       baz
          xxx
          yyy
       bax
          xxx
       lol
          nub
             q
       .foo
     */

    if (system("mkdir -p /tmp/fish_expand_test/")) err(L"mkdir failed");
    if (system("mkdir -p /tmp/fish_expand_test/b/")) err(L"mkdir failed");
    if (system("mkdir -p /tmp/fish_expand_test/baz/")) err(L"mkdir failed");
    if (system("mkdir -p /tmp/fish_expand_test/bax/")) err(L"mkdir failed");
    if (system("mkdir -p /tmp/fish_expand_test/lol/nub/")) err(L"mkdir failed");
    if (system("touch /tmp/fish_expand_test/.foo")) err(L"touch failed");
    if (system("touch /tmp/fish_expand_test/b/x")) err(L"touch failed");
    if (system("touch /tmp/fish_expand_test/bar")) err(L"touch failed");
    if (system("touch /tmp/fish_expand_test/bax/xxx")) err(L"touch failed");
    if (system("touch /tmp/fish_expand_test/baz/xxx")) err(L"touch failed");
    if (system("touch /tmp/fish_expand_test/baz/yyy")) err(L"touch failed");
    if (system("touch /tmp/fish_expand_test/lol/nub/q")) err(L"touch failed");

    // This is checking that .* does NOT match . and .. (https://github.com/fish-shell/fish-shell/issues/270). But it does have to match literal components (e.g. "./*" has to match the same as "*"
    const wchar_t * const wnull = NULL;
    expand_test(L"/tmp/fish_expand_test/.*", 0,
                L"/tmp/fish_expand_test/.foo", wnull,
                L"Expansion not correctly handling dotfiles");

    expand_test(L"/tmp/fish_expand_test/./.*", 0,
                L"/tmp/fish_expand_test/./.foo", wnull,
                L"Expansion not correctly handling literal path components in dotfiles");

    expand_test(L"/tmp/fish_expand_test/*/xxx", 0,
                L"/tmp/fish_expand_test/bax/xxx", L"/tmp/fish_expand_test/baz/xxx", wnull,
                L"Glob did the wrong thing 1");

    expand_test(L"/tmp/fish_expand_test/*z/xxx", 0,
                L"/tmp/fish_expand_test/baz/xxx", wnull,
                L"Glob did the wrong thing 2");

    expand_test(L"/tmp/fish_expand_test/**z/xxx", 0,
                L"/tmp/fish_expand_test/baz/xxx", wnull,
                L"Glob did the wrong thing 3");

    expand_test(L"/tmp/fish_expand_test/b**", 0,
                L"/tmp/fish_expand_test/b", L"/tmp/fish_expand_test/b/x", L"/tmp/fish_expand_test/bar", L"/tmp/fish_expand_test/bax", L"/tmp/fish_expand_test/bax/xxx", L"/tmp/fish_expand_test/baz", L"/tmp/fish_expand_test/baz/xxx", L"/tmp/fish_expand_test/baz/yyy", wnull,
                L"Glob did the wrong thing 4");
   
    // a trailing slash should only produce directories
    expand_test(L"/tmp/fish_expand_test/b*/", 0,
                L"/tmp/fish_expand_test/b/", L"/tmp/fish_expand_test/baz/", L"/tmp/fish_expand_test/bax/", wnull,
                L"Glob did the wrong thing 5");

    expand_test(L"/tmp/fish_expand_test/b**/", 0,
                L"/tmp/fish_expand_test/b/", L"/tmp/fish_expand_test/baz/", L"/tmp/fish_expand_test/bax/", wnull,
                L"Glob did the wrong thing 6");
 
    expand_test(L"/tmp/fish_expand_test/**/q", 0,
                L"/tmp/fish_expand_test/lol/nub/q", wnull,
                L"Glob did the wrong thing 7");
    
    expand_test(L"/tmp/fish_expand_test/BA", EXPAND_FOR_COMPLETIONS,
                L"/tmp/fish_expand_test/bar", L"/tmp/fish_expand_test/bax/",  L"/tmp/fish_expand_test/baz/", wnull,
                L"Case insensitive test did the wrong thing");

    expand_test(L"/tmp/fish_expand_test/BA", EXPAND_FOR_COMPLETIONS,
                L"/tmp/fish_expand_test/bar", L"/tmp/fish_expand_test/bax/",  L"/tmp/fish_expand_test/baz/", wnull,
                L"Case insensitive test did the wrong thing");

    expand_test(L"/tmp/fish_expand_test/b/yyy", EXPAND_FOR_COMPLETIONS,
                /* nothing! */ wnull,
                L"Wrong fuzzy matching 1");

    expand_test(L"/tmp/fish_expand_test/b/x", EXPAND_FOR_COMPLETIONS | EXPAND_FUZZY_MATCH,
                L"", wnull, // We just expect the empty string since this is an exact match
                L"Wrong fuzzy matching 2");

    // some vswprintfs refuse to append ANY_STRING in a format specifiers, so don't use format_string here
    const wcstring any_str_str(1, ANY_STRING);
    expand_test(L"/tmp/fish_expand_test/b/xx*", EXPAND_FOR_COMPLETIONS | EXPAND_FUZZY_MATCH,
                (L"/tmp/fish_expand_test/bax/xx" + any_str_str).c_str(), (L"/tmp/fish_expand_test/baz/xx" + any_str_str).c_str(), wnull,
                L"Wrong fuzzy matching 3");

    expand_test(L"/tmp/fish_expand_test/b/yyy", EXPAND_FOR_COMPLETIONS | EXPAND_FUZZY_MATCH,
                L"/tmp/fish_expand_test/baz/yyy", wnull,
                L"Wrong fuzzy matching 4");

    if (! expand_test(L"/tmp/fish_expand_test/.*", 0, L"/tmp/fish_expand_test/.foo", 0))
    {
        err(L"Expansion not correctly handling dotfiles");
    }
    if (! expand_test(L"/tmp/fish_expand_test/./.*", 0, L"/tmp/fish_expand_test/./.foo", 0))
    {
        err(L"Expansion not correctly handling literal path components in dotfiles");
    }

    char saved_wd[PATH_MAX] = {};
    if (NULL == getcwd(saved_wd, sizeof saved_wd))
    {
        err(L"getcwd failed");
        return;
    }

    if (chdir_set_pwd("/tmp/fish_expand_test"))
    {
        err(L"chdir failed");
        return;
    }

    expand_test(L"b/xx", EXPAND_FOR_COMPLETIONS | EXPAND_FUZZY_MATCH,
                L"bax/xxx", L"baz/xxx", wnull,
                L"Wrong fuzzy matching 5");

    if (chdir_set_pwd(saved_wd))
    {
        err(L"chdir failed");
    }


    if (system("rm -Rf /tmp/fish_expand_test")) err(L"rm failed");
}

static void test_fuzzy_match(void)
{
    say(L"Testing fuzzy string matching");

    if (string_fuzzy_match_string(L"", L"").type != fuzzy_match_exact) err(L"test_fuzzy_match failed on line %ld", __LINE__);
    if (string_fuzzy_match_string(L"alpha", L"alpha").type != fuzzy_match_exact) err(L"test_fuzzy_match failed on line %ld", __LINE__);
    if (string_fuzzy_match_string(L"alp", L"alpha").type != fuzzy_match_prefix) err(L"test_fuzzy_match failed on line %ld", __LINE__);
    if (string_fuzzy_match_string(L"ALPHA!", L"alPhA!").type != fuzzy_match_case_insensitive) err(L"test_fuzzy_match failed on line %ld", __LINE__);
    if (string_fuzzy_match_string(L"alPh", L"ALPHA!").type != fuzzy_match_prefix_case_insensitive) err(L"test_fuzzy_match failed on line %ld", __LINE__);
    if (string_fuzzy_match_string(L"LPH", L"ALPHA!").type != fuzzy_match_substring) err(L"test_fuzzy_match failed on line %ld", __LINE__);
    if (string_fuzzy_match_string(L"AA", L"ALPHA!").type != fuzzy_match_subsequence_insertions_only) err(L"test_fuzzy_match failed on line %ld", __LINE__);
    if (string_fuzzy_match_string(L"BB", L"ALPHA!").type != fuzzy_match_none) err(L"test_fuzzy_match failed on line %ld", __LINE__);
}

static void test_abbreviations(void)
{
    say(L"Testing abbreviations");

    const wchar_t *abbreviations =
        L"gc=git checkout" ARRAY_SEP_STR
        L"foo=" ARRAY_SEP_STR
        L"gc=something else" ARRAY_SEP_STR
        L"=" ARRAY_SEP_STR
        L"=foo" ARRAY_SEP_STR
        L"foo" ARRAY_SEP_STR
        L"foo=bar" ARRAY_SEP_STR
        L"gx git checkout";

    env_push(true);

    int ret = env_set(USER_ABBREVIATIONS_VARIABLE_NAME, abbreviations, ENV_LOCAL);
    if (ret != 0) err(L"Unable to set abbreviation variable");

    wcstring result;
    if (expand_abbreviation(L"", &result)) err(L"Unexpected success with empty abbreviation");
    if (expand_abbreviation(L"nothing", &result)) err(L"Unexpected success with missing abbreviation");

    if (! expand_abbreviation(L"gc", &result)) err(L"Unexpected failure with gc abbreviation");
    if (result != L"git checkout") err(L"Wrong abbreviation result for gc");
    result.clear();

    if (! expand_abbreviation(L"foo", &result)) err(L"Unexpected failure with foo abbreviation");
    if (result != L"bar") err(L"Wrong abbreviation result for foo");

    bool expanded;
    expanded = reader_expand_abbreviation_in_command(L"just a command", 3, &result);
    if (expanded) err(L"Command wrongly expanded on line %ld", (long)__LINE__);
    expanded = reader_expand_abbreviation_in_command(L"gc somebranch", 0, &result);
    if (! expanded) err(L"Command not expanded on line %ld", (long)__LINE__);

    expanded = reader_expand_abbreviation_in_command(L"gc somebranch", wcslen(L"gc"), &result);
    if (! expanded) err(L"gc not expanded");
    if (result != L"git checkout somebranch") err(L"gc incorrectly expanded on line %ld to '%ls'", (long)__LINE__, result.c_str());

    /* space separation */
    expanded = reader_expand_abbreviation_in_command(L"gx somebranch", wcslen(L"gc"), &result);
    if (! expanded) err(L"gx not expanded");
    if (result != L"git checkout somebranch") err(L"gc incorrectly expanded on line %ld to '%ls'", (long)__LINE__, result.c_str());

    expanded = reader_expand_abbreviation_in_command(L"echo hi ; gc somebranch", wcslen(L"echo hi ; g"), &result);
    if (! expanded) err(L"gc not expanded on line %ld", (long)__LINE__);
    if (result != L"echo hi ; git checkout somebranch") err(L"gc incorrectly expanded on line %ld", (long)__LINE__);

    expanded = reader_expand_abbreviation_in_command(L"echo (echo (echo (echo (gc ", wcslen(L"echo (echo (echo (echo (gc"), &result);
    if (! expanded) err(L"gc not expanded on line %ld", (long)__LINE__);
    if (result != L"echo (echo (echo (echo (git checkout ") err(L"gc incorrectly expanded on line %ld to '%ls'", (long)__LINE__, result.c_str());

    /* if commands should be expanded */
    expanded = reader_expand_abbreviation_in_command(L"if gc", wcslen(L"if gc"), &result);
    if (! expanded) err(L"gc not expanded on line %ld", (long)__LINE__);
    if (result != L"if git checkout") err(L"gc incorrectly expanded on line %ld to '%ls'", (long)__LINE__, result.c_str());

    /* others should not be */
    expanded = reader_expand_abbreviation_in_command(L"of gc", wcslen(L"of gc"), &result);
    if (expanded) err(L"gc incorrectly expanded on line %ld", (long)__LINE__);

    /* others should not be */
    expanded = reader_expand_abbreviation_in_command(L"command gc", wcslen(L"command gc"), &result);
    if (expanded) err(L"gc incorrectly expanded on line %ld", (long)__LINE__);


    env_pop();
}

/** Test path functions */
static void test_path()
{
    say(L"Testing path functions");

    wcstring path = L"//foo//////bar/";
    path_make_canonical(path);
    if (path != L"/foo/bar")
    {
        err(L"Bug in canonical PATH code");
    }

    path = L"/";
    path_make_canonical(path);
    if (path != L"/")
    {
        err(L"Bug in canonical PATH code");
    }

    if (paths_are_equivalent(L"/foo/bar/baz", L"foo/bar/baz")) err(L"Bug in canonical PATH code on line %ld", (long)__LINE__);
    if (! paths_are_equivalent(L"///foo///bar/baz", L"/foo/bar////baz//")) err(L"Bug in canonical PATH code on line %ld", (long)__LINE__);
    if (! paths_are_equivalent(L"/foo/bar/baz", L"/foo/bar/baz")) err(L"Bug in canonical PATH code on line %ld", (long)__LINE__);
    if (! paths_are_equivalent(L"/", L"/")) err(L"Bug in canonical PATH code on line %ld", (long)__LINE__);
}

static void test_pager_navigation()
{
    say(L"Testing pager navigation");

    /* Generate 19 strings of width 10. There's 2 spaces between completions, and our term size is 80; these can therefore fit into 6 columns (6 * 12 - 2 = 70) or 5 columns (58) but not 7 columns (7 * 12 - 2 = 82).

       You can simulate this test by creating 19 files named "file00.txt" through "file_18.txt".
    */
    completion_list_t completions;
    for (size_t i=0; i < 19; i++)
    {
        append_completion(&completions, L"abcdefghij");
    }

    pager_t pager;
    pager.set_completions(completions);
    pager.set_term_size(80, 24);
    page_rendering_t render = pager.render();

    if (render.term_width != 80)
        err(L"Wrong term width");
    if (render.term_height != 24)
        err(L"Wrong term height");

    size_t rows = 4, cols = 5;

    /* We have 19 completions. We can fit into 6 columns with 4 rows or 5 columns with 4 rows; the second one is better and so is what we ought to have picked. */
    if (render.rows != rows)
        err(L"Wrong row count");
    if (render.cols != cols)
        err(L"Wrong column count");

    /* Initially expect to have no completion index */
    if (render.selected_completion_idx != (size_t)(-1))
    {
        err(L"Wrong initial selection");
    }

    /* Here are navigation directions and where we expect the selection to be */
    const struct
    {
        selection_direction_t dir;
        size_t sel;
    }
    cmds[] =
    {
        /* Tab completion to get into the list */
        {direction_next, 0},

        /* Westward motion in upper left wraps along the top row */
        {direction_west, 16},
        {direction_east, 1},

        /* "Next" motion goes down the column */
        {direction_next, 2},
        {direction_next, 3},

        {direction_west, 18},
        {direction_east, 3},
        {direction_east, 7},
        {direction_east, 11},
        {direction_east, 15},
        {direction_east, 3},

        {direction_west, 18},
        {direction_east, 3},

        /* Eastward motion wraps along the bottom, westward goes to the prior column */
        {direction_east, 7},
        {direction_east, 11},
        {direction_east, 15},
        {direction_east, 3},

        /* Column memory */
        {direction_west, 18},
        {direction_south, 15},
        {direction_north, 18},
        {direction_west, 14},
        {direction_south, 15},
        {direction_north, 14},

        /* pages */
        {direction_page_north, 12},
        {direction_page_south, 15},
        {direction_page_north, 12},
        {direction_east, 16},
        {direction_page_south, 18},
        {direction_east, 3},
        {direction_north, 2},
        {direction_page_north, 0},
        {direction_page_south, 3},

    };
    for (size_t i=0; i < sizeof cmds / sizeof *cmds; i++)
    {
        pager.select_next_completion_in_direction(cmds[i].dir, render);
        pager.update_rendering(&render);
        if (cmds[i].sel != render.selected_completion_idx)
        {
            err(L"For command %lu, expected selection %lu, but found instead %lu\n", i, cmds[i].sel, render.selected_completion_idx);
        }
    }

}

enum word_motion_t
{
    word_motion_left,
    word_motion_right
};
static void test_1_word_motion(word_motion_t motion, move_word_style_t style, const wcstring &test)
{
    wcstring command;
    std::set<size_t> stops;

    // Carets represent stops and should be cut out of the command
    for (size_t i=0; i < test.size(); i++)
    {
        wchar_t wc = test.at(i);
        if (wc == L'^')
        {
            stops.insert(command.size());
        }
        else
        {
            command.push_back(wc);
        }
    }

    size_t idx, end;
    if (motion == word_motion_left)
    {
        idx = command.size();
        end = 0;
    }
    else
    {
        idx = 0;
        end = command.size();
    }

    move_word_state_machine_t sm(style);
    while (idx != end)
    {
        size_t char_idx = (motion == word_motion_left ? idx - 1 : idx);
        wchar_t wc = command.at(char_idx);
        bool will_stop = ! sm.consume_char(wc);
        //printf("idx %lu, looking at %lu (%c): %d\n", idx, char_idx, (char)wc, will_stop);
        bool expected_stop = (stops.count(idx) > 0);
        if (will_stop != expected_stop)
        {
            wcstring tmp = command;
            tmp.insert(idx, L"^");
            const char *dir = (motion == word_motion_left ? "left" : "right");
            if (will_stop)
            {
                err(L"Word motion: moving %s, unexpected stop at idx %lu: '%ls'", dir, idx, tmp.c_str());
            }
            else if (! will_stop && expected_stop)
            {
                err(L"Word motion: moving %s, should have stopped at idx %lu: '%ls'", dir, idx, tmp.c_str());
            }
        }
        // We don't expect to stop here next time
        if (expected_stop)
        {
            stops.erase(idx);
        }
        if (will_stop)
        {
            sm.reset();
        }
        else
        {
            idx += (motion == word_motion_left ? -1 : 1);
        }
    }
}

/** Test word motion (forward-word, etc.). Carets represent cursor stops. */
static void test_word_motion()
{
    say(L"Testing word motion");
    test_1_word_motion(word_motion_left, move_word_style_punctuation, L"^echo ^hello_^world.^txt");
    test_1_word_motion(word_motion_right, move_word_style_punctuation, L"echo^ hello^_world^.txt^");

    test_1_word_motion(word_motion_left, move_word_style_punctuation, L"echo ^foo_^foo_^foo/^/^/^/^/^    ");
    test_1_word_motion(word_motion_right, move_word_style_punctuation, L"echo^ foo^_foo^_foo^/^/^/^/^/    ^");

    test_1_word_motion(word_motion_left, move_word_style_path_components, L"^/^foo/^bar/^baz/");
    test_1_word_motion(word_motion_left, move_word_style_path_components, L"^echo ^--foo ^--bar");
    test_1_word_motion(word_motion_left, move_word_style_path_components, L"^echo ^hi ^> /^dev/^null");

    test_1_word_motion(word_motion_left, move_word_style_path_components, L"^echo /^foo/^bar{^aaa,^bbb,^ccc}^bak/");
}

/** Test is_potential_path */
static void test_is_potential_path()
{
    say(L"Testing is_potential_path");
    if (system("rm -Rf /tmp/is_potential_path_test/"))
    {
        err(L"Failed to remove /tmp/is_potential_path_test/");
    }

    /* Directories */
    if (system("mkdir -p /tmp/is_potential_path_test/alpha/")) err(L"mkdir failed");
    if (system("mkdir -p /tmp/is_potential_path_test/beta/")) err(L"mkdir failed");

    /* Files */
    if (system("touch /tmp/is_potential_path_test/aardvark")) err(L"touch failed");
    if (system("touch /tmp/is_potential_path_test/gamma")) err(L"touch failed");

    const wcstring wd = L"/tmp/is_potential_path_test/";
    const wcstring_list_t wds(1, wd);

    do_test(is_potential_path(L"al", wds, PATH_REQUIRE_DIR));
    do_test(is_potential_path(L"alpha/", wds, PATH_REQUIRE_DIR));
    do_test(is_potential_path(L"aard", wds, 0));

    do_test(! is_potential_path(L"balpha/", wds, PATH_REQUIRE_DIR));
    do_test(! is_potential_path(L"aard", wds, PATH_REQUIRE_DIR));
    do_test(! is_potential_path(L"aarde", wds, PATH_REQUIRE_DIR));
    do_test(! is_potential_path(L"aarde", wds, 0));

    do_test(is_potential_path(L"/tmp/is_potential_path_test/aardvark", wds, 0));
    do_test(is_potential_path(L"/tmp/is_potential_path_test/al", wds, PATH_REQUIRE_DIR));
    do_test(is_potential_path(L"/tmp/is_potential_path_test/aardv", wds, 0));

    do_test(! is_potential_path(L"/tmp/is_potential_path_test/aardvark", wds, PATH_REQUIRE_DIR));
    do_test(! is_potential_path(L"/tmp/is_potential_path_test/al/", wds, 0));
    do_test(! is_potential_path(L"/tmp/is_potential_path_test/ar", wds, 0));

    do_test(is_potential_path(L"/usr", wds, PATH_REQUIRE_DIR));

}

/** Test the 'test' builtin */
int builtin_test(parser_t &parser, io_streams_t &streams, wchar_t **argv);
static bool run_one_test_test(int expected, wcstring_list_t &lst, bool bracket)
{
    parser_t parser;
    size_t i, count = lst.size();
    wchar_t **argv = new wchar_t *[count+3];
    argv[0] = (wchar_t *)(bracket ? L"[" : L"test");
    for (i=0; i < count; i++)
    {
        argv[i+1] = (wchar_t *)lst.at(i).c_str();
    }
    if (bracket)
    {
        argv[i+1] = (wchar_t *)L"]";
        i++;
    }
    argv[i+1] = NULL;
    io_streams_t streams;
    int result = builtin_test(parser, streams, argv);
    delete[] argv;
    return expected == result;
}

static bool run_test_test(int expected, const wcstring &str)
{
    using namespace std;
    wcstring_list_t lst;

    wistringstream iss(str);
    copy(istream_iterator<wcstring, wchar_t, std::char_traits<wchar_t> >(iss),
         istream_iterator<wstring, wchar_t, std::char_traits<wchar_t> >(),
         back_inserter<vector<wcstring> >(lst));

    bool bracket = run_one_test_test(expected, lst, true);
    bool nonbracket = run_one_test_test(expected, lst, false);
    do_test(bracket == nonbracket);
    return nonbracket;
}

static void test_test_brackets()
{
    // Ensure [ knows it needs a ]
    parser_t parser;
    io_streams_t streams;

    const wchar_t *argv1[] = {L"[", L"foo", NULL};
    do_test(builtin_test(parser, streams, (wchar_t **)argv1) != 0);

    const wchar_t *argv2[] = {L"[", L"foo", L"]", NULL};
    do_test(builtin_test(parser, streams, (wchar_t **)argv2) == 0);

    const wchar_t *argv3[] = {L"[", L"foo", L"]", L"bar", NULL};
    do_test(builtin_test(parser, streams, (wchar_t **)argv3) != 0);

}

static void test_test()
{
    say(L"Testing test builtin");
    test_test_brackets();

    do_test(run_test_test(0, L"5 -ne 6"));
    do_test(run_test_test(0, L"5 -eq 5"));
    do_test(run_test_test(0, L"0 -eq 0"));
    do_test(run_test_test(0, L"-1 -eq -1"));
    do_test(run_test_test(0, L"1 -ne -1"));
    do_test(run_test_test(1, L"-1 -ne -1"));
    do_test(run_test_test(0, L"abc != def"));
    do_test(run_test_test(1, L"abc = def"));
    do_test(run_test_test(0, L"5 -le 10"));
    do_test(run_test_test(0, L"10 -le 10"));
    do_test(run_test_test(1, L"20 -le 10"));
    do_test(run_test_test(0, L"-1 -le 0"));
    do_test(run_test_test(1, L"0 -le -1"));
    do_test(run_test_test(0, L"15 -ge 10"));
    do_test(run_test_test(0, L"15 -ge 10"));
    do_test(run_test_test(1, L"! 15 -ge 10"));
    do_test(run_test_test(0, L"! ! 15 -ge 10"));

    do_test(run_test_test(0, L"0 -ne 1 -a 0 -eq 0"));
    do_test(run_test_test(0, L"0 -ne 1 -a -n 5"));
    do_test(run_test_test(0, L"-n 5 -a 10 -gt 5"));
    do_test(run_test_test(0, L"-n 3 -a -n 5"));

    /* test precedence:
            '0 == 0 || 0 == 1 && 0 == 2'
        should be evaluated as:
            '0 == 0 || (0 == 1 && 0 == 2)'
        and therefore true. If it were
            '(0 == 0 || 0 == 1) && 0 == 2'
        it would be false. */
    do_test(run_test_test(0, L"0 = 0 -o 0 = 1 -a 0 = 2"));
    do_test(run_test_test(0, L"-n 5 -o 0 = 1 -a 0 = 2"));
    do_test(run_test_test(1, L"( 0 = 0 -o  0 = 1 ) -a 0 = 2"));
    do_test(run_test_test(0, L"0 = 0 -o ( 0 = 1 -a 0 = 2 )"));

    /* A few lame tests for permissions; these need to be a lot more complete. */
    do_test(run_test_test(0, L"-e /bin/ls"));
    do_test(run_test_test(1, L"-e /bin/ls_not_a_path"));
    do_test(run_test_test(0, L"-x /bin/ls"));
    do_test(run_test_test(1, L"-x /bin/ls_not_a_path"));
    do_test(run_test_test(0, L"-d /bin/"));
    do_test(run_test_test(1, L"-d /bin/ls"));

    /* This failed at one point */
    do_test(run_test_test(1, L"-d /bin -a 5 -eq 3"));
    do_test(run_test_test(0, L"-d /bin -o 5 -eq 3"));
    do_test(run_test_test(0, L"-d /bin -a ! 5 -eq 3"));

    /* We didn't properly handle multiple "just strings" either */
    do_test(run_test_test(0, L"foo"));
    do_test(run_test_test(0, L"foo -a bar"));

    /* These should be errors */
    do_test(run_test_test(1, L"foo bar"));
    do_test(run_test_test(1, L"foo bar baz"));

    /* This crashed */
    do_test(run_test_test(1, L"1 = 1 -a = 1"));

    /* Make sure we can treat -S as a parameter instead of an operator. https://github.com/fish-shell/fish-shell/issues/601 */
    do_test(run_test_test(0, L"-S = -S"));
    do_test(run_test_test(1, L"! ! ! A"));
}

/** Testing colors */
static void test_colors()
{
    say(L"Testing colors");
    do_test(rgb_color_t(L"#FF00A0").is_rgb());
    do_test(rgb_color_t(L"FF00A0").is_rgb());
    do_test(rgb_color_t(L"#F30").is_rgb());
    do_test(rgb_color_t(L"F30").is_rgb());
    do_test(rgb_color_t(L"f30").is_rgb());
    do_test(rgb_color_t(L"#FF30a5").is_rgb());
    do_test(rgb_color_t(L"3f30").is_none());
    do_test(rgb_color_t(L"##f30").is_none());
    do_test(rgb_color_t(L"magenta").is_named());
    do_test(rgb_color_t(L"MaGeNTa").is_named());
    do_test(rgb_color_t(L"mooganta").is_none());
}

static void test_complete(void)
{
    say(L"Testing complete");

    const wchar_t *name_strs[] = {L"Foo1", L"Foo2", L"Foo3", L"Bar1", L"Bar2", L"Bar3"};
    size_t count = sizeof name_strs / sizeof *name_strs;
    const wcstring_list_t names(name_strs, name_strs + count);

    complete_set_variable_names(&names);
    
    const env_vars_snapshot_t &vars = env_vars_snapshot_t::current();

<<<<<<< HEAD
    completion_list_t completions;
=======
    std::vector<completion_t> completions;
    complete(L"$", &completions, COMPLETION_REQUEST_DEFAULT, vars);
    completions_sort_and_prioritize(&completions);
    do_test(completions.size() == 6);
    do_test(completions.at(0).completion == L"Bar1");
    do_test(completions.at(1).completion == L"Bar2");
    do_test(completions.at(2).completion == L"Bar3");
    do_test(completions.at(3).completion == L"Foo1");
    do_test(completions.at(4).completion == L"Foo2");
    do_test(completions.at(5).completion == L"Foo3");

    completions.clear();
>>>>>>> eeb03b6e
    complete(L"$F", &completions, COMPLETION_REQUEST_DEFAULT, vars);
    completions_sort_and_prioritize(&completions);
    do_test(completions.size() == 3);
    do_test(completions.at(0).completion == L"oo1");
    do_test(completions.at(1).completion == L"oo2");
    do_test(completions.at(2).completion == L"oo3");

    completions.clear();
    complete(L"$1", &completions, COMPLETION_REQUEST_DEFAULT, vars);
    completions_sort_and_prioritize(&completions);
    do_test(completions.empty());

    completions.clear();
    complete(L"$1", &completions, COMPLETION_REQUEST_DEFAULT | COMPLETION_REQUEST_FUZZY_MATCH, vars);
    completions_sort_and_prioritize(&completions);
    do_test(completions.size() == 2);
    do_test(completions.at(0).completion == L"$Bar1");
    do_test(completions.at(1).completion == L"$Foo1");

    if (system("mkdir -p '/tmp/complete_test/'")) err(L"mkdir failed");
    if (system("touch '/tmp/complete_test/testfile'")) err(L"touch failed");
    if (system("chmod 700 '/tmp/complete_test/testfile'")) err(L"chmod failed");

    completions.clear();
    complete(L"echo (/tmp/complete_test/testfil", &completions, COMPLETION_REQUEST_DEFAULT, vars);
    do_test(completions.size() == 1);
    do_test(completions.at(0).completion == L"e");

    completions.clear();
    complete(L"echo (ls /tmp/complete_test/testfil", &completions, COMPLETION_REQUEST_DEFAULT, vars);
    do_test(completions.size() == 1);
    do_test(completions.at(0).completion == L"e");

    completions.clear();
    complete(L"echo (command ls /tmp/complete_test/testfil", &completions, COMPLETION_REQUEST_DEFAULT, vars);
    do_test(completions.size() == 1);
    do_test(completions.at(0).completion == L"e");

    /* Add a function and test completing it in various ways */
    struct function_data_t func_data = {};
    func_data.name = L"scuttlebutt";
    func_data.definition = L"echo gongoozle";
    function_add(func_data, parser_t::principal_parser());

    /* Complete a function name */
    completions.clear();
    complete(L"echo (scuttlebut", &completions, COMPLETION_REQUEST_DEFAULT, vars);
    do_test(completions.size() == 1);
    do_test(completions.at(0).completion == L"t");

    /* But not with the command prefix */
    completions.clear();
    complete(L"echo (command scuttlebut", &completions, COMPLETION_REQUEST_DEFAULT, vars);
    do_test(completions.size() == 0);

    /* Not with the builtin prefix */
    completions.clear();
    complete(L"echo (builtin scuttlebut", &completions, COMPLETION_REQUEST_DEFAULT, vars);
    do_test(completions.size() == 0);

    /* Not after a redirection */
    completions.clear();
    complete(L"echo hi > scuttlebut", &completions, COMPLETION_REQUEST_DEFAULT, vars);
    do_test(completions.size() == 0);

    /* Trailing spaces (#1261) */
    complete_add(L"foobarbaz", false, wcstring(), option_type_args_only, argument_default, NULL, L"qux", NULL, COMPLETE_AUTO_SPACE);
    completions.clear();
    complete(L"foobarbaz ", &completions, COMPLETION_REQUEST_DEFAULT, vars);
    do_test(completions.size() == 1);
    do_test(completions.at(0).completion == L"qux");

    /* Don't complete variable names in single quotes (#1023) */
    completions.clear();
    complete(L"echo '$Foo", &completions, COMPLETION_REQUEST_DEFAULT, vars);
    do_test(completions.empty());
    completions.clear();
    complete(L"echo \\$Foo", &completions, COMPLETION_REQUEST_DEFAULT, vars);
    do_test(completions.empty());

    /* File completions */
    char saved_wd[PATH_MAX + 1] = {};
    if (!getcwd(saved_wd, sizeof saved_wd))
    {
        perror("getcwd");
        exit(-1);
    }
    if (chdir_set_pwd("/tmp/complete_test/")) err(L"chdir failed");
    
    complete(L"cat te", &completions, COMPLETION_REQUEST_DEFAULT, vars);
    do_test(completions.size() == 1);
    do_test(completions.at(0).completion == L"stfile");
    completions.clear();
    complete(L"something --abc=te", &completions, COMPLETION_REQUEST_DEFAULT, vars);
    do_test(completions.size() == 1);
    do_test(completions.at(0).completion == L"stfile");
    completions.clear();
    complete(L"something -abc=te", &completions, COMPLETION_REQUEST_DEFAULT, vars);
    do_test(completions.size() == 1);
    do_test(completions.at(0).completion == L"stfile");
    completions.clear();
    complete(L"something abc=te", &completions, COMPLETION_REQUEST_DEFAULT, vars);
    do_test(completions.size() == 1);
    do_test(completions.at(0).completion == L"stfile");
    completions.clear();
    complete(L"something abc=stfile", &completions, COMPLETION_REQUEST_DEFAULT, vars);
    do_test(completions.size() == 0);
    completions.clear();
    complete(L"something abc=stfile", &completions, COMPLETION_REQUEST_FUZZY_MATCH, vars);
    do_test(completions.size() == 1);
    do_test(completions.at(0).completion == L"abc=testfile");
    completions.clear();

    complete(L"cat /tmp/complete_test/te", &completions, COMPLETION_REQUEST_DEFAULT, vars);
    do_test(completions.size() == 1);
    do_test(completions.at(0).completion == L"stfile");
    completions.clear();
    complete(L"echo sup > /tmp/complete_test/te", &completions, COMPLETION_REQUEST_DEFAULT, vars);
    do_test(completions.size() == 1);
    do_test(completions.at(0).completion == L"stfile");
    completions.clear();
    complete(L"echo sup > /tmp/complete_test/te", &completions, COMPLETION_REQUEST_DEFAULT, vars);
    do_test(completions.size() == 1);
    do_test(completions.at(0).completion == L"stfile");
    completions.clear();

    // Zero escapes can cause problems. See #1631
    complete(L"cat foo\\0", &completions, COMPLETION_REQUEST_DEFAULT, vars);
    do_test(completions.empty());
    completions.clear();
    complete(L"cat foo\\0bar", &completions, COMPLETION_REQUEST_DEFAULT, vars);
    do_test(completions.empty());
    completions.clear();
    complete(L"cat \\0", &completions, COMPLETION_REQUEST_DEFAULT, vars);
    do_test(completions.empty());
    completions.clear();
    complete(L"cat te\\0", &completions, COMPLETION_REQUEST_DEFAULT, vars);
    do_test(completions.empty());
    completions.clear();

    if (chdir_set_pwd(saved_wd)) err(L"chdir failed");
    if (system("rm -Rf '/tmp/complete_test/'")) err(L"rm failed");

    complete_set_variable_names(NULL);

    /* Test wraps */
    do_test(comma_join(complete_get_wrap_chain(L"wrapper1")) == L"wrapper1");
    complete_add_wrapper(L"wrapper1", L"wrapper2");
    do_test(comma_join(complete_get_wrap_chain(L"wrapper1")) == L"wrapper1,wrapper2");
    complete_add_wrapper(L"wrapper2", L"wrapper3");
    do_test(comma_join(complete_get_wrap_chain(L"wrapper1")) == L"wrapper1,wrapper2,wrapper3");
    complete_add_wrapper(L"wrapper3", L"wrapper1"); //loop!
    do_test(comma_join(complete_get_wrap_chain(L"wrapper1")) == L"wrapper1,wrapper2,wrapper3");
    complete_remove_wrapper(L"wrapper1", L"wrapper2");
    do_test(comma_join(complete_get_wrap_chain(L"wrapper1")) == L"wrapper1");
    do_test(comma_join(complete_get_wrap_chain(L"wrapper2")) == L"wrapper2,wrapper3,wrapper1");
}

static void test_docopt_complete(void)
{
    say(L"Testing complete with docopt");
    
    // any fake command
    const wcstring cmd = L"flea";
    
    const env_vars_snapshot_t &vars = env_vars_snapshot_t::current();
    
    // docopt description
    const wchar_t *usage =
    L"Usage:\n"
    L"       flea [options] [<pid>]\n"
    L"\n"
    L"Options:\n"
    L"       -c, --command  Command Description\n"
    L"       -g <val>, --group <val>\n"
    L"       -x <dynval>\n"
    L"       -h, --help  Help Description\n"
    L"Arguments:\n"
    L"       <val>  ONE TWO THREE\n"
    L"       <dynval>  (echo ONE\\nTWO\\nTHREE)\n"
    ;
    
    docopt_register_usage(cmd, L"", usage, L"", NULL);
    completion_list_t completions;

    complete(L"flea --c", &completions, COMPLETION_REQUEST_DEFAULT, vars);
    do_test(completions.size() == 1);
    do_test(completions.at(0).completion == L"ommand");
    do_test(completions.at(0).description == L"Command Description");
    
    completions.clear();
    complete(L"flea --group ", &completions, COMPLETION_REQUEST_DEFAULT, vars);
    do_test(completions.size() == 3);
    do_test(completions.at(0).completion == L"ONE");
    do_test(completions.at(1).completion == L"TWO");
    do_test(completions.at(2).completion == L"THREE");

    completions.clear();
    complete(L"flea -x ", &completions, COMPLETION_REQUEST_DEFAULT, vars);
    do_test(completions.size() == 3);
    do_test(completions.at(0).completion == L"ONE");
    do_test(completions.at(1).completion == L"TWO");
    do_test(completions.at(2).completion == L"THREE");
    
    const wchar_t *desc2 =
    L"Usage:\n"
    L"       leaf [<pid>]\n"
    L"       leaf --help\n"
    ;
    docopt_register_usage(L"", L"", desc2, L"", NULL);
    completions.clear();
    complete(L"leaf --he", &completions, COMPLETION_REQUEST_DEFAULT, vars);
    do_test(completions.size() == 1);
    do_test(completions.at(0).completion == L"lp");
}

static void test_docopt_args(void)
{
    say(L"Testing argument parsing with docopt");
    // This does not need to be a very complete test, since the docopt test suite is much more complete
    const wcstring cmd = L"ogre";
    
    // docopt descriptions
    const wchar_t *usage1 =
    L"Usage:\n"
    L"       ogre [options] [<pid>]\n"
    L"\n"
    L"Options:\n"
    L"       -c, --command  Command Description\n"
    L"       -g <val>, --group <val>\n"
    ;
    
    const wchar_t *usage2 =
    L"Usage:\n"
    L"       ogre [options]\n"
    L"\n"
    L"Options:\n"
    L"       -h, --help  Help\n"
    ;
    
    docopt_register_usage(L"", L"", usage1, L"", NULL);
    docopt_register_usage(L"", L"", usage2, L"", NULL);
    
    wcstring_list_t argv;
    argv.push_back(cmd);
    argv.push_back(L"--command");
    argv.push_back(L"--group");
    argv.push_back(L"grp");
    
    docopt_arguments_t arguments;
    std::vector<size_t> unused_args;
    parse_error_list_t errors;
    bool ret = docopt_get_registrations(cmd).parse_arguments(argv, &arguments, &errors, &unused_args);
    do_test(ret == true);
    do_test(arguments.size() == 3);
    do_test(arguments.has(L"--command"));
    do_test(arguments.has(L"--group"));
    do_test(arguments.has(L"<val>"));
    do_test(arguments.get_list(L"<val>") == wcstring_list_t(1, L"grp"));
}

static void test_1_completion(wcstring line, const wcstring &completion, complete_flags_t flags, bool append_only, wcstring expected, long source_line)
{
    // str is given with a caret, which we use to represent the cursor position
    // find it
    const size_t in_cursor_pos = line.find(L'^');
    do_test(in_cursor_pos != wcstring::npos);
    line.erase(in_cursor_pos, 1);

    const size_t out_cursor_pos = expected.find(L'^');
    do_test(out_cursor_pos != wcstring::npos);
    expected.erase(out_cursor_pos, 1);

    size_t cursor_pos = in_cursor_pos;
    wcstring result = completion_apply_to_command_line(completion, flags, line, &cursor_pos, append_only);
    if (result != expected)
    {
        fprintf(stderr, "line %ld: %ls + %ls -> [%ls], expected [%ls]\n", source_line, line.c_str(), completion.c_str(), result.c_str(), expected.c_str());
    }
    do_test(result == expected);
    do_test(cursor_pos == out_cursor_pos);
}

static void test_completion_insertions()
{
#define TEST_1_COMPLETION(a, b, c, d, e) test_1_completion(a, b, c, d, e, __LINE__)
    say(L"Testing completion insertions");
    TEST_1_COMPLETION(L"foo^", L"bar", 0, false, L"foobar ^");
    TEST_1_COMPLETION(L"foo^ baz", L"bar", 0, false, L"foobar ^ baz"); //we really do want to insert two spaces here - otherwise it's hidden by the cursor
    TEST_1_COMPLETION(L"'foo^", L"bar", 0, false, L"'foobar' ^");
    TEST_1_COMPLETION(L"'foo'^", L"bar", 0, false, L"'foobar' ^");
    TEST_1_COMPLETION(L"'foo\\'^", L"bar", 0, false, L"'foo\\'bar' ^");
    TEST_1_COMPLETION(L"foo\\'^", L"bar", 0, false, L"foo\\'bar ^");

    // Test append only
    TEST_1_COMPLETION(L"foo^", L"bar", 0, true, L"foobar ^");
    TEST_1_COMPLETION(L"foo^ baz", L"bar", 0, true, L"foobar ^ baz");
    TEST_1_COMPLETION(L"'foo^", L"bar", 0, true, L"'foobar' ^");
    TEST_1_COMPLETION(L"'foo'^", L"bar", 0, true, L"'foo'bar ^");
    TEST_1_COMPLETION(L"'foo\\'^", L"bar", 0, true, L"'foo\\'bar' ^");
    TEST_1_COMPLETION(L"foo\\'^", L"bar", 0, true, L"foo\\'bar ^");

    TEST_1_COMPLETION(L"foo^", L"bar", COMPLETE_NO_SPACE, false, L"foobar^");
    TEST_1_COMPLETION(L"'foo^", L"bar", COMPLETE_NO_SPACE, false, L"'foobar^");
    TEST_1_COMPLETION(L"'foo'^", L"bar", COMPLETE_NO_SPACE, false, L"'foobar'^");
    TEST_1_COMPLETION(L"'foo\\'^", L"bar", COMPLETE_NO_SPACE, false, L"'foo\\'bar^");
    TEST_1_COMPLETION(L"foo\\'^", L"bar", COMPLETE_NO_SPACE, false, L"foo\\'bar^");

    TEST_1_COMPLETION(L"foo^", L"bar", COMPLETE_REPLACES_TOKEN, false, L"bar ^");
    TEST_1_COMPLETION(L"'foo^", L"bar", COMPLETE_REPLACES_TOKEN, false, L"bar ^");
}

static void perform_one_autosuggestion_cd_test(const wcstring &command, const env_vars_snapshot_t &vars, const wcstring &expected, long line)
{
    std::vector<completion_t> comps;
    complete(command, &comps,COMPLETION_REQUEST_AUTOSUGGESTION, vars);
    
    bool expects_error = (expected == L"<error>");
    
    if (comps.empty() && ! expects_error)
    {
        printf("line %ld: autosuggest_suggest_special() failed for command %ls\n", line, command.c_str());
        do_test(! comps.empty());
        return;
    }
    else if (! comps.empty() && expects_error)
    {
        printf("line %ld: autosuggest_suggest_special() was expected to fail but did not, for command %ls\n", line, command.c_str());
        do_test(comps.empty());
    }
    
    if (! comps.empty())
    {
        completions_sort_and_prioritize(&comps);
        const completion_t &suggestion = comps.at(0);
        
        if (suggestion.completion != expected)
        {
            printf("line %ld: complete() for cd returned the wrong expected string for command %ls\n", line, command.c_str());
            printf("  actual: %ls\n", suggestion.completion.c_str());
            printf("expected: %ls\n", expected.c_str());
            do_test(suggestion.completion == expected);
        }
    }
}


/* Testing test_autosuggest_suggest_special, in particular for properly handling quotes and backslashes */
static void test_autosuggest_suggest_special()
{
    if (system("mkdir -p '/tmp/autosuggest_test/0foobar'")) err(L"mkdir failed");
    if (system("mkdir -p '/tmp/autosuggest_test/1foo bar'")) err(L"mkdir failed");
    if (system("mkdir -p '/tmp/autosuggest_test/2foo  bar'")) err(L"mkdir failed");
    if (system("mkdir -p '/tmp/autosuggest_test/3foo\\bar'")) err(L"mkdir failed");
    if (system("mkdir -p /tmp/autosuggest_test/4foo\\'bar")) err(L"mkdir failed"); //a path with a single quote
    if (system("mkdir -p /tmp/autosuggest_test/5foo\\\"bar")) err(L"mkdir failed"); //a path with a double quote
    if (system("mkdir -p ~/test_autosuggest_suggest_special/")) err(L"mkdir failed"); //make sure tilde is handled
    if (system("mkdir -p /tmp/autosuggest_test/start/unique2/unique3/multi4")) err(L"mkdir failed");
    if (system("mkdir -p /tmp/autosuggest_test/start/unique2/unique3/multi42")) err(L"mkdir failed");
    if (system("mkdir -p /tmp/autosuggest_test/start/unique2/.hiddenDir/moreStuff")) err(L"mkdir failed");
    
    char saved_wd[PATH_MAX] = {};
    if (NULL == getcwd(saved_wd, sizeof saved_wd)) err(L"getcwd failed");
    
    const wcstring wd = L"/tmp/autosuggest_test/";
    if (chdir_set_pwd(wcs2string(wd).c_str())) err(L"chdir failed");
    
    env_set(L"AUTOSUGGEST_TEST_LOC", wd.c_str(), ENV_LOCAL);
    
    const env_vars_snapshot_t &vars = env_vars_snapshot_t::current();

    perform_one_autosuggestion_cd_test(L"cd /tmp/autosuggest_test/0", vars, L"foobar/", __LINE__);
    perform_one_autosuggestion_cd_test(L"cd \"/tmp/autosuggest_test/0", vars, L"foobar/", __LINE__);
    perform_one_autosuggestion_cd_test(L"cd '/tmp/autosuggest_test/0", vars, L"foobar/", __LINE__);
    perform_one_autosuggestion_cd_test(L"cd 0", vars, L"foobar/", __LINE__);
    perform_one_autosuggestion_cd_test(L"cd \"0", vars, L"foobar/", __LINE__);
    perform_one_autosuggestion_cd_test(L"cd '0", vars, L"foobar/", __LINE__);

    perform_one_autosuggestion_cd_test(L"cd /tmp/autosuggest_test/1", vars, L"foo bar/", __LINE__);
    perform_one_autosuggestion_cd_test(L"cd \"/tmp/autosuggest_test/1", vars, L"foo bar/", __LINE__);
    perform_one_autosuggestion_cd_test(L"cd '/tmp/autosuggest_test/1", vars, L"foo bar/", __LINE__);
    perform_one_autosuggestion_cd_test(L"cd 1", vars, L"foo bar/", __LINE__);
    perform_one_autosuggestion_cd_test(L"cd \"1", vars, L"foo bar/", __LINE__);
    perform_one_autosuggestion_cd_test(L"cd '1", vars, L"foo bar/", __LINE__);

    perform_one_autosuggestion_cd_test(L"cd /tmp/autosuggest_test/2", vars, L"foo  bar/", __LINE__);
    perform_one_autosuggestion_cd_test(L"cd \"/tmp/autosuggest_test/2", vars, L"foo  bar/", __LINE__);
    perform_one_autosuggestion_cd_test(L"cd '/tmp/autosuggest_test/2", vars, L"foo  bar/", __LINE__);
    perform_one_autosuggestion_cd_test(L"cd 2", vars, L"foo  bar/", __LINE__);
    perform_one_autosuggestion_cd_test(L"cd \"2", vars, L"foo  bar/", __LINE__);
    perform_one_autosuggestion_cd_test(L"cd '2", vars, L"foo  bar/", __LINE__);

    perform_one_autosuggestion_cd_test(L"cd /tmp/autosuggest_test/3", vars, L"foo\\bar/", __LINE__);
    perform_one_autosuggestion_cd_test(L"cd \"/tmp/autosuggest_test/3", vars, L"foo\\bar/", __LINE__);
    perform_one_autosuggestion_cd_test(L"cd '/tmp/autosuggest_test/3", vars, L"foo\\bar/", __LINE__);
    perform_one_autosuggestion_cd_test(L"cd 3", vars, L"foo\\bar/", __LINE__);
    perform_one_autosuggestion_cd_test(L"cd \"3", vars, L"foo\\bar/", __LINE__);
    perform_one_autosuggestion_cd_test(L"cd '3", vars, L"foo\\bar/", __LINE__);

    perform_one_autosuggestion_cd_test(L"cd /tmp/autosuggest_test/4", vars, L"foo'bar/", __LINE__);
    perform_one_autosuggestion_cd_test(L"cd \"/tmp/autosuggest_test/4", vars, L"foo'bar/", __LINE__);
    perform_one_autosuggestion_cd_test(L"cd '/tmp/autosuggest_test/4", vars, L"foo'bar/", __LINE__);
    perform_one_autosuggestion_cd_test(L"cd 4", vars, L"foo'bar/", __LINE__);
    perform_one_autosuggestion_cd_test(L"cd \"4", vars, L"foo'bar/", __LINE__);
    perform_one_autosuggestion_cd_test(L"cd '4", vars, L"foo'bar/", __LINE__);

    perform_one_autosuggestion_cd_test(L"cd /tmp/autosuggest_test/5", vars, L"foo\"bar/", __LINE__);
    perform_one_autosuggestion_cd_test(L"cd \"/tmp/autosuggest_test/5", vars, L"foo\"bar/", __LINE__);
    perform_one_autosuggestion_cd_test(L"cd '/tmp/autosuggest_test/5", vars, L"foo\"bar/", __LINE__);
    perform_one_autosuggestion_cd_test(L"cd 5", vars, L"foo\"bar/", __LINE__);
    perform_one_autosuggestion_cd_test(L"cd \"5", vars, L"foo\"bar/", __LINE__);
    perform_one_autosuggestion_cd_test(L"cd '5", vars, L"foo\"bar/", __LINE__);
    
    perform_one_autosuggestion_cd_test(L"cd $AUTOSUGGEST_TEST_LOC/0", vars, L"foobar/", __LINE__);
    perform_one_autosuggestion_cd_test(L"cd ~/test_autosuggest_suggest_specia", vars, L"l/", __LINE__);
    
    perform_one_autosuggestion_cd_test(L"cd /tmp/autosuggest_test/start/", vars, L"unique2/unique3/", __LINE__);

    // A single quote should defeat tilde expansion
    perform_one_autosuggestion_cd_test(L"cd '~/test_autosuggest_suggest_specia'", vars, L"<error>", __LINE__);
    
    // Don't crash on ~ (2696)
    // note this was wd dependent, hence why we set it
    if (chdir_set_pwd("/tmp/autosuggest_test/")) err(L"chdir failed");
    
    if (system("mkdir -p '/tmp/autosuggest_test/~hahaha/path1/path2/'")) err(L"mkdir failed");
    
    perform_one_autosuggestion_cd_test(L"cd ~haha", vars, L"ha/path1/path2/", __LINE__);
    perform_one_autosuggestion_cd_test(L"cd ~hahaha/", vars, L"path1/path2/", __LINE__);
    if (chdir_set_pwd(saved_wd)) err(L"chdir failed");

    if (system("rm -Rf '/tmp/autosuggest_test/'")) err(L"rm failed");
    if (system("rm -Rf ~/test_autosuggest_suggest_special/")) err(L"rm failed");
}

static void perform_one_autosuggestion_should_ignore_test(const wcstring &command, const wcstring &wd, long line)
{
    completion_list_t comps;
    complete(command, &comps, COMPLETION_REQUEST_AUTOSUGGESTION, env_vars_snapshot_t::current());
    do_test(comps.empty());
    if (! comps.empty())
    {
        const wcstring &suggestion = comps.front().completion;
        printf("line %ld: complete() expected to return nothing for %ls\n", line, command.c_str());
        printf("  instead got: %ls\n", suggestion.c_str());
    }
}

static void test_autosuggestion_ignores()
{
    say(L"Testing scenarios that should produce no autosuggestions");
    const wcstring wd = L"/tmp/autosuggest_test/";
    // Do not do file autosuggestions immediately after certain statement terminators - see #1631
    perform_one_autosuggestion_should_ignore_test(L"echo PIPE_TEST|", wd, __LINE__);
    perform_one_autosuggestion_should_ignore_test(L"echo PIPE_TEST&", wd, __LINE__);
    perform_one_autosuggestion_should_ignore_test(L"echo PIPE_TEST#comment", wd, __LINE__);
    perform_one_autosuggestion_should_ignore_test(L"echo PIPE_TEST;", wd, __LINE__);
}

static void test_autosuggestion_combining()
{
    say(L"Testing autosuggestion combining");
    do_test(combine_command_and_autosuggestion(L"alpha", L"alphabeta") == L"alphabeta");

    // when the last token contains no capital letters, we use the case of the autosuggestion
    do_test(combine_command_and_autosuggestion(L"alpha", L"ALPHABETA") == L"ALPHABETA");

    // when the last token contains capital letters, we use its case
    do_test(combine_command_and_autosuggestion(L"alPha", L"alphabeTa") == L"alPhabeTa");

    // if autosuggestion is not longer than input, use the input's case
    do_test(combine_command_and_autosuggestion(L"alpha", L"ALPHAA") == L"ALPHAA");
    do_test(combine_command_and_autosuggestion(L"alpha", L"ALPHA") == L"alpha");
}


/**
   Test speed of completion calculations
*/
void perf_complete()
{
    wchar_t c;
    std::vector<completion_t> out;
    long long t1, t2;
    int matches=0;
    double t;
    wchar_t str[3]=
    {
        0, 0, 0
    }
    ;
    int i;


    say(L"Testing completion performance");

    reader_push(L"");
    say(L"Here we go");

    t1 = get_time();


    for (c=L'a'; c<=L'z'; c++)
    {
        str[0]=c;
        reader_set_buffer(str, 0);

        complete(str, &out, COMPLETION_REQUEST_DEFAULT, env_vars_snapshot_t::current());

        matches += out.size();
        out.clear();
    }
    t2=get_time();

    t = (double)(t2-t1)/(1000000*26);

    say(L"One letter command completion took %f seconds per completion, %f microseconds/match", t, (double)(t2-t1)/matches);

    matches=0;
    t1 = get_time();
    for (i=0; i<LAPS; i++)
    {
        str[0]='a'+(rand()%26);
        str[1]='a'+(rand()%26);

        reader_set_buffer(str, 0);

        complete(str, &out, COMPLETION_REQUEST_DEFAULT, env_vars_snapshot_t::current());

        matches += out.size();
        out.clear();
    }
    t2=get_time();

    t = (double)(t2-t1)/(1000000*LAPS);

    say(L"Two letter command completion took %f seconds per completion, %f microseconds/match", t, (double)(t2-t1)/matches);

    reader_pop();

}

static void test_history_matches(history_search_t &search, size_t matches)
{
    size_t i;
    for (i=0; i < matches; i++)
    {
        do_test(search.go_backwards());
        wcstring item = search.current_string();
    }
    do_test(! search.go_backwards());

    for (i=1; i < matches; i++)
    {
        do_test(search.go_forwards());
    }
    do_test(! search.go_forwards());
}

static bool history_contains(history_t *history, const wcstring &txt)
{
    bool result = false;
    size_t i;
    for (i=1; ; i++)
    {
        history_item_t item = history->item_at_index(i);
        if (item.empty())
            break;

        if (item.str() == txt)
        {
            result = true;
            break;
        }
    }
    return result;
}

static void test_input()
{
    say(L"Testing input");
    /* Ensure sequences are order independent. Here we add two bindings where the first is a prefix of the second, and then emit the second key list. The second binding should be invoked, not the first! */
    wcstring prefix_binding = L"qqqqqqqa";
    wcstring desired_binding = prefix_binding + L'a';
    input_mapping_add(prefix_binding.c_str(), L"up-line");
    input_mapping_add(desired_binding.c_str(), L"down-line");

    /* Push the desired binding to the queue */
    for (size_t idx = 0; idx < desired_binding.size(); idx++) {
        input_queue_ch(desired_binding.at(idx));
    }

    /* Now test */
    wint_t c = input_readch();
    if (c != R_DOWN_LINE)
    {
        err(L"Expected to read char R_DOWN_LINE, but instead got %ls\n", describe_char(c).c_str());
    }
}

#define UVARS_PER_THREAD 8
#define UVARS_TEST_PATH L"/tmp/fish_uvars_test/varsfile.txt"

static int test_universal_helper(int *x)
{
    env_universal_t uvars(UVARS_TEST_PATH);
    for (int j=0; j < UVARS_PER_THREAD; j++)
    {
        const wcstring key = format_string(L"key_%d_%d", *x, j);
        const wcstring val = format_string(L"val_%d_%d", *x, j);
        uvars.set(key, val, false);
        bool synced = uvars.sync(NULL);
        if (! synced)
        {
            err(L"Failed to sync universal variables after modification");
        }
        fputc('.', stderr);
    }

    /* Last step is to delete the first key */
    uvars.remove(format_string(L"key_%d_%d", *x, 0));
    bool synced = uvars.sync(NULL);
    if (! synced)
    {
        err(L"Failed to sync universal variables after deletion");
    }
    fputc('.', stderr);

    return 0;
}

static void test_universal()
{
    say(L"Testing universal variables");
    if (system("mkdir -p /tmp/fish_uvars_test/")) err(L"mkdir failed");

    const int threads = 16;
    for (int i=0; i < threads; i++)
    {
        iothread_perform(test_universal_helper, new int(i));
    }
    iothread_drain_all();

    env_universal_t uvars(UVARS_TEST_PATH);
    bool loaded = uvars.load();
    if (! loaded)
    {
        err(L"Failed to load universal variables");
    }
    for (int i=0; i < threads; i++)
    {
        for (int j=0; j < UVARS_PER_THREAD; j++)
        {
            const wcstring key = format_string(L"key_%d_%d", i, j);
            env_var_t expected_val;
            if (j == 0)
            {
                expected_val = env_var_t::missing_var();
            }
            else
            {
                expected_val = format_string(L"val_%d_%d", i, j);
            }
            const env_var_t var = uvars.get(key);
            if (j == 0)
            {
                assert(expected_val.missing());
            }
            if (var != expected_val)
            {
                const wchar_t *missing_desc = L"<missing>";
                err(L"Wrong value for key %ls: expected %ls, got %ls\n", key.c_str(), (expected_val.missing() ? missing_desc : expected_val.c_str()), (var.missing() ? missing_desc : var.c_str()));
            }
        }
    }

    if (system("rm -Rf /tmp/fish_uvars_test")) err(L"rm failed");
    putc('\n', stderr);
}

static bool callback_data_less_than(const callback_data_t &a, const callback_data_t &b) {
    return a.key < b.key;
}

static void test_universal_callbacks()
{
    say(L"Testing universal callbacks");
    if (system("mkdir -p /tmp/fish_uvars_test/")) err(L"mkdir failed");
    env_universal_t uvars1(UVARS_TEST_PATH);
    env_universal_t uvars2(UVARS_TEST_PATH);

    /* Put some variables into both */
    uvars1.set(L"alpha", L"1", false);
    uvars1.set(L"beta", L"1", false);
    uvars1.set(L"delta", L"1", false);
    uvars1.set(L"epsilon", L"1", false);
    uvars1.set(L"lambda", L"1", false);
    uvars1.set(L"kappa", L"1", false);
    uvars1.set(L"omicron", L"1", false);

    uvars1.sync(NULL);
    uvars2.sync(NULL);

    /* Change uvars1 */
    uvars1.set(L"alpha", L"2", false); //changes value
    uvars1.set(L"beta", L"1", true); //changes export
    uvars1.remove(L"delta"); //erases value
    uvars1.set(L"epsilon", L"1", false); //changes nothing
    uvars1.sync(NULL);

    /* Change uvars2. It should treat its value as correct and ignore changes from uvars1. */
    uvars2.set(L"lambda", L"1", false); //same value
    uvars2.set(L"kappa", L"2", false); //different value

    /* Now see what uvars2 sees */
    callback_data_list_t callbacks;
    uvars2.sync(&callbacks);

    /* Sort them to get them in a predictable order */
    std::sort(callbacks.begin(), callbacks.end(), callback_data_less_than);

    /* Should see exactly two changes */
    do_test(callbacks.size() == 3);
    do_test(callbacks.at(0).type == SET);
    do_test(callbacks.at(0).key == L"alpha");
    do_test(callbacks.at(0).val == L"2");
    do_test(callbacks.at(1).type == SET_EXPORT);
    do_test(callbacks.at(1).key == L"beta");
    do_test(callbacks.at(1).val == L"1");
    do_test(callbacks.at(2).type == ERASE);
    do_test(callbacks.at(2).key == L"delta");
    do_test(callbacks.at(2).val == L"");


    if (system("rm -Rf /tmp/fish_uvars_test")) err(L"rm failed");
}

bool poll_notifier(universal_notifier_t *note)
{
    bool result = false;
    if (note->usec_delay_between_polls() > 0)
    {
        result = note->poll();
    }

    int fd = note->notification_fd();
    if (! result && fd >= 0)
    {
        fd_set fds;
        FD_ZERO(&fds);
        FD_SET(fd, &fds);
        struct timeval tv = {0, 0};
        if (select(fd + 1, &fds, NULL, NULL, &tv) > 0 && FD_ISSET(fd, &fds))
        {
            result = note->notification_fd_became_readable(fd);
        }
    }
    return result;
}

static void trigger_or_wait_for_notification(universal_notifier_t *notifier, universal_notifier_t::notifier_strategy_t strategy)
{
    switch (strategy)
    {
        case universal_notifier_t::strategy_default:
            assert(0 && "strategy_default should be passed");
            break;

        case universal_notifier_t::strategy_shmem_polling:
            // nothing required
            break;

        case universal_notifier_t::strategy_notifyd:
            // notifyd requires a round trip to the notifyd server, which means we have to wait a little bit to receive it
            // In practice, this seems to be enough
            usleep(1000000 / 25);
            break;

        case universal_notifier_t::strategy_named_pipe:
        case universal_notifier_t::strategy_null:
            break;
    }
}

static void test_notifiers_with_strategy(universal_notifier_t::notifier_strategy_t strategy)
{
    assert(strategy != universal_notifier_t::strategy_default);
    say(L"Testing universal notifiers with strategy %d", (int)strategy);
    universal_notifier_t *notifiers[16];
    size_t notifier_count = sizeof notifiers / sizeof *notifiers;

    // Populate array of notifiers
    for (size_t i=0; i < notifier_count; i++)
    {
        notifiers[i] = universal_notifier_t::new_notifier_for_strategy(strategy, UVARS_TEST_PATH);
    }

    // Nobody should poll yet
    for (size_t i=0; i < notifier_count; i++)
    {
        if (poll_notifier(notifiers[i]))
        {
            err(L"Universal variable notifier polled true before any changes, with strategy %d", (int)strategy);
        }
    }

    // Tweak each notifier. Verify that others see it.
    for (size_t post_idx=0; post_idx < notifier_count; post_idx++)
    {
        notifiers[post_idx]->post_notification();

        // Do special stuff to "trigger" a notification for testing
        trigger_or_wait_for_notification(notifiers[post_idx], strategy);

        for (size_t i=0; i < notifier_count; i++)
        {
            // We aren't concerned with the one who posted
            // Poll from it (to drain it), and then skip it
            if (i == post_idx)
            {
                poll_notifier(notifiers[i]);
                continue;
            }

            if (! poll_notifier(notifiers[i]))
            {
                err(L"Universal variable notifier (%lu) %p polled failed to notice changes, with strategy %d", i, notifiers[i], (int)strategy);
            }
        }

        // Named pipes have special cleanup requirements
        if (strategy == universal_notifier_t::strategy_named_pipe)
        {
            usleep(1000000 / 10); //corresponds to NAMED_PIPE_FLASH_DURATION_USEC
            // Have to clean up the posted one first, so that the others see the pipe become no longer readable
            poll_notifier(notifiers[post_idx]);
            for (size_t i=0; i < notifier_count; i++)
            {
                poll_notifier(notifiers[i]);
            }
        }
    }

    // Nobody should poll now
    for (size_t i=0; i < notifier_count; i++)
    {
        if (poll_notifier(notifiers[i]))
        {
            err(L"Universal variable notifier polled true after all changes, with strategy %d", (int)strategy);
        }
    }

    // Clean up
    for (size_t i=0; i < notifier_count; i++)
    {
        delete notifiers[i];
    }
}

static void test_universal_notifiers()
{
    if (system("mkdir -p /tmp/fish_uvars_test/ && touch /tmp/fish_uvars_test/varsfile.txt")) err(L"mkdir failed");
    test_notifiers_with_strategy(universal_notifier_t::strategy_shmem_polling);
    test_notifiers_with_strategy(universal_notifier_t::strategy_named_pipe);
#if __APPLE__
    test_notifiers_with_strategy(universal_notifier_t::strategy_notifyd);
#endif

    if (system("rm -Rf /tmp/fish_uvars_test/")) err(L"rm failed");
}

class history_tests_t
{
public:
    static void test_history(void);
    static void test_history_merge(void);
    static void test_history_formats(void);
    static void test_history_speed(void);

    static void test_history_races(void);
    static void test_history_races_pound_on_history();
};

static wcstring random_string(void)
{
    wcstring result;
    size_t max = 1 + rand() % 32;
    while (max--)
    {
        wchar_t c = 1 + rand()%ESCAPE_TEST_CHAR;
        result.push_back(c);
    }
    return result;
}

void history_tests_t::test_history(void)
{
    say(L"Testing history");

    history_t &history = history_t::history_with_name(L"test_history");
    history.clear();
    history.add(L"Gamma");
    history.add(L"Beta");
    history.add(L"Alpha");

    /* All three items match "a" */
    history_search_t search1(history, L"a");
    test_history_matches(search1, 3);
    do_test(search1.current_string() == L"Alpha");

    /* One item matches "et" */
    history_search_t search2(history, L"et");
    test_history_matches(search2, 1);
    do_test(search2.current_string() == L"Beta");

    /* Test item removal */
    history.remove(L"Alpha");
    history_search_t search3(history, L"Alpha");
    test_history_matches(search3, 0);

    /* Test history escaping and unescaping, yaml, etc. */
    history_item_list_t before, after;
    history.clear();
    size_t i, max = 100;
    for (i=1; i <= max; i++)
    {

        /* Generate a value */
        wcstring value = wcstring(L"test item ") + to_string(i);

        /* Maybe add some backslashes */
        if (i % 3 == 0)
            value.append(L"(slashies \\\\\\ slashies)");

        /* Generate some paths */
        path_list_t paths;
        size_t count = rand() % 6;
        while (count--)
        {
            paths.push_back(random_string());
        }

        /* Record this item */
        history_item_t item(value, time(NULL));
        item.required_paths = paths;
        before.push_back(item);
        history.add(item);
    }
    history.save();

    /* Read items back in reverse order and ensure they're the same */
    for (i=100; i >= 1; i--)
    {
        history_item_t item = history.item_at_index(i);
        do_test(! item.empty());
        after.push_back(item);
    }
    do_test(before.size() == after.size());
    for (size_t i=0; i < before.size(); i++)
    {
        const history_item_t &bef = before.at(i), &aft = after.at(i);
        do_test(bef.contents == aft.contents);
        do_test(bef.creation_timestamp == aft.creation_timestamp);
        do_test(bef.required_paths == aft.required_paths);
    }

    /* Clean up after our tests */
    history.clear();
}

// wait until the next second
static void time_barrier(void)
{
    time_t start = time(NULL);
    do
    {
        usleep(1000);
    }
    while (time(NULL) == start);
}

static wcstring_list_t generate_history_lines(int pid)
{
    wcstring_list_t result;
    long max = 256;
    result.reserve(max);
    for (long i=0; i < max; i++)
    {
        result.push_back(format_string(L"%ld %ld", (long)pid, i));
    }
    return result;
}

void history_tests_t::test_history_races_pound_on_history()
{
    /* Called in child process to modify history */
    history_t *hist = new history_t(L"race_test");
    hist->chaos_mode = true;
    const wcstring_list_t lines = generate_history_lines(getpid());
    for (size_t idx = 0; idx < lines.size(); idx++)
    {
        const wcstring &line = lines.at(idx);
        hist->add(line);
        hist->save();
    }
    delete hist;
}

void history_tests_t::test_history_races(void)
{
    say(L"Testing history race conditions");

    // Ensure history is clear
    history_t *hist = new history_t(L"race_test");
    hist->clear();
    delete hist;

    // Test concurrent history writing
#define RACE_COUNT 10
    pid_t children[RACE_COUNT];

    for (size_t i=0; i < RACE_COUNT; i++)
    {
        pid_t pid = fork();
        if (! pid)
        {
            // Child process
            setup_fork_guards();
            test_history_races_pound_on_history();
            exit_without_destructors(0);
        }
        else
        {
            // Parent process
            children[i] = pid;
        }
    }

    // Wait for all children
    for (size_t i=0; i < RACE_COUNT; i++)
    {
        int stat;
        waitpid(children[i], &stat, WUNTRACED);
    }

    // Compute the expected lines
    wcstring_list_t lines[RACE_COUNT];
    for (size_t i=0; i < RACE_COUNT; i++)
    {
        lines[i] = generate_history_lines(children[i]);
    }

    // Count total lines
    size_t line_count = 0;
    for (size_t i=0; i < RACE_COUNT; i++)
    {
        line_count += lines[i].size();
    }

    // Ensure we consider the lines that have been outputted as part of our history
    time_barrier();

    /* Ensure that we got sane, sorted results */
    hist = new history_t(L"race_test");
    hist->chaos_mode = true;
    size_t hist_idx;
    for (hist_idx = 1; ; hist_idx ++)
    {
        history_item_t item = hist->item_at_index(hist_idx);
        if (item.empty())
            break;

        // The item must be present in one of our 'lines' arrays
        // If it is present, then every item after it is assumed to be missed
        size_t i;
        for (i=0; i < RACE_COUNT; i++)
        {
            wcstring_list_t::iterator where = std::find(lines[i].begin(), lines[i].end(), item.str());
            if (where != lines[i].end())
            {
                // Delete everything from the found location onwards
                lines[i].resize(where - lines[i].begin());

                // Break because we found it
                break;
            }
        }
        if (i >= RACE_COUNT)
        {
            err(L"Line '%ls' found in history not found in some array", item.str().c_str());
        }
    }
    // every write should add at least one item
    do_test(hist_idx >= RACE_COUNT);

    //hist->clear();
    delete hist;
}

void history_tests_t::test_history_merge(void)
{
    // In a single fish process, only one history is allowed to exist with the given name
    // But it's common to have multiple history instances with the same name active in different processes,
    // e.g. when you have multiple shells open.
    // We try to get that right and merge all their history together. Test that case.
    say(L"Testing history merge");
    const size_t count = 3;
    const wcstring name = L"merge_test";
    history_t *hists[count] = {new history_t(name), new history_t(name), new history_t(name)};
    const wcstring texts[count] = {L"History 1", L"History 2", L"History 3"};
    const wcstring alt_texts[count] = {L"History Alt 1", L"History Alt 2", L"History Alt 3"};

    /* Make sure history is clear */
    for (size_t i=0; i < count; i++)
    {
        hists[i]->clear();
    }

    /* Make sure we don't add an item in the same second as we created the history */
    time_barrier();

    /* Add a different item to each */
    for (size_t i=0; i < count; i++)
    {
        hists[i]->add(texts[i]);
    }

    /* Save them */
    for (size_t i=0; i < count; i++)
    {
        hists[i]->save();
    }

    /* Make sure each history contains what it ought to, but they have not leaked into each other */
    for (size_t i = 0; i < count; i++)
    {
        for (size_t j=0; j < count; j++)
        {
            bool does_contain = history_contains(hists[i], texts[j]);
            bool should_contain = (i == j);
            do_test(should_contain == does_contain);
        }
    }

    /* Make a new history. It should contain everything. The time_barrier() is so that the timestamp is newer, since we only pick up items whose timestamp is before the birth stamp. */
    time_barrier();
    history_t *everything = new history_t(name);
    for (size_t i=0; i < count; i++)
    {
        do_test(history_contains(everything, texts[i]));
    }

    /* Tell all histories to merge. Now everybody should have everything. */
    for (size_t i=0; i < count; i++)
    {
        hists[i]->incorporate_external_changes();
    }
    /* Add some more per-history items */
    for (size_t i=0; i < count; i++)
    {
        hists[i]->add(alt_texts[i]);
    }
    /* Everybody should have old items, but only one history should have each new item */
    for (size_t i = 0; i < count; i++)
    {
        for (size_t j=0; j < count; j++)
        {
            /* Old item */
            do_test(history_contains(hists[i], texts[j]));

            /* New item */
            bool does_contain = history_contains(hists[i], alt_texts[j]);
            bool should_contain = (i == j);
            do_test(should_contain == does_contain);
        }
    }


    /* Clean up */
    for (size_t i=0; i < 3; i++)
    {
        delete hists[i];
    }
    everything->clear();
    delete everything; //not as scary as it looks
}

static bool install_sample_history(const wchar_t *name)
{
    wcstring path;
    if (! path_get_data(path)) {
        err(L"Failed to get data directory");
        return false;
    }
    char command[512];
    snprintf(command, sizeof command, "cp tests/%ls %ls/%ls_history", name, path.c_str(), name);
    if (system(command))
    {
        err(L"Failed to copy sample history");
        return false;
    }
    return true;
}

/* Indicates whether the history is equal to the given null-terminated array of strings. */
static bool history_equals(history_t &hist, const wchar_t * const *strings)
{
    /* Count our expected items */
    size_t expected_count = 0;
    while (strings[expected_count])
    {
        expected_count++;
    }

    /* Ensure the contents are the same */
    size_t history_idx = 1;
    size_t array_idx = 0;
    for (;;)
    {
        const wchar_t *expected = strings[array_idx];
        history_item_t item = hist.item_at_index(history_idx);
        if (expected == NULL)
        {
            if (! item.empty())
            {
                err(L"Expected empty item at history index %lu", history_idx);
            }
            break;
        }
        else
        {
            if (item.str() != expected)
            {
                err(L"Expected '%ls', found '%ls' at index %lu", expected, item.str().c_str(), history_idx);
            }
        }
        history_idx++;
        array_idx++;
    }

    return true;
}

void history_tests_t::test_history_formats(void)
{
    const wchar_t *name;

    // Test inferring and reading legacy and bash history formats
    name = L"history_sample_fish_1_x";
    say(L"Testing %ls", name);
    if (! install_sample_history(name))
    {
        err(L"Couldn't open file tests/%ls", name);
    }
    else
    {
        /* Note: This is backwards from what appears in the file */
        const wchar_t * const expected[] =
        {
            L"#def",

            L"echo #abc",

            L"function yay\n"
            "echo hi\n"
            "end",

            L"cd foobar",

            L"ls /",

            NULL
        };

        history_t &test_history = history_t::history_with_name(name);
        if (! history_equals(test_history, expected))
        {
            err(L"test_history_formats failed for %ls\n", name);
        }
        test_history.clear();
    }

    name = L"history_sample_fish_2_0";
    say(L"Testing %ls", name);
    if (! install_sample_history(name))
    {
        err(L"Couldn't open file tests/%ls", name);
    }
    else
    {
        const wchar_t * const expected[] =
        {
            L"echo this has\\\nbackslashes",

            L"function foo\n"
            "echo bar\n"
            "end",

            L"echo alpha",

            NULL
        };

        history_t &test_history = history_t::history_with_name(name);
        if (! history_equals(test_history, expected))
        {
            err(L"test_history_formats failed for %ls\n", name);
        }
        test_history.clear();
    }

    say(L"Testing bash import");
    FILE *f = fopen("tests/history_sample_bash", "r");
    if (! f)
    {
        err(L"Couldn't open file tests/history_sample_bash");
    }
    else
    {
        // It should skip over the export command since that's a bash-ism
        const wchar_t *expected[] =
        {
            L"echo supsup",

            L"history --help",

            L"echo foo",

            NULL
        };
        history_t &test_history = history_t::history_with_name(L"bash_import");
        test_history.populate_from_bash(f);
        if (! history_equals(test_history, expected))
        {
            err(L"test_history_formats failed for bash import\n");
        }
        test_history.clear();
        fclose(f);
    }

    name = L"history_sample_corrupt1";
    say(L"Testing %ls", name);
    if (! install_sample_history(name))
    {
        err(L"Couldn't open file tests/%ls", name);
    }
    else
    {
        /* We simply invoke get_string_representation. If we don't die, the test is a success. */
        history_t &test_history = history_t::history_with_name(name);
        const wchar_t *expected[] =
        {
            L"no_newline_at_end_of_file",

            L"corrupt_prefix",

            L"this_command_is_ok",

            NULL
        };
        if (! history_equals(test_history, expected))
        {
            err(L"test_history_formats failed for %ls\n", name);
        }
        test_history.clear();
    }
}

void history_tests_t::test_history_speed(void)
{
    say(L"Testing history speed (pid is %d)", getpid());
    history_t *hist = new history_t(L"speed_test");
    wcstring item = L"History Speed Test - X";

    /* Test for 10 seconds */
    double start = timef();
    double end = start + 10;
    double stop = 0;
    size_t count = 0;
    for (;;)
    {
        item[item.size() - 1] = L'0' + (count % 10);
        hist->add(item);
        count++;

        stop = timef();
        if (stop >= end)
            break;
    }
    printf("%lu items - %.2f msec per item\n", (unsigned long)count, (stop - start) * 1E6 / count);
    hist->clear();
    delete hist;
}

static void test_new_parser_correctness(void)
{
    say(L"Testing new parser!");
    const struct parser_test_t
    {
        const wchar_t *src;
        bool ok;
    }
    parser_tests[] =
    {
        {L"; ; ; ", true},
        {L"if ; end", false},
        {L"if true ; end", true},
        {L"if true; end ; end", false},
        {L"if end; end ; end", false},
        {L"if end", false},
        {L"end", false},
        {L"for i i", false},
        {L"for i in a b c ; end", true},
        {L"begin end", true},
        {L"begin; end", true},
        {L"begin if true; end; end;", true},
        {L"begin if true ; echo hi ; end; end", true},
    };

    for (size_t i=0; i < sizeof parser_tests / sizeof *parser_tests; i++)
    {
        const parser_test_t *test = &parser_tests[i];

        parse_node_tree_t parse_tree;
        bool success = parse_tree_from_string(test->src, parse_flag_none, &parse_tree, NULL);
        say(L"%lu / %lu: Parse \"%ls\": %s", i+1, sizeof parser_tests / sizeof *parser_tests, test->src, success ? "yes" : "no");
        if (success && ! test->ok)
        {
            err(L"\"%ls\" should NOT have parsed, but did", test->src);
        }
        else if (! success && test->ok)
        {
            err(L"\"%ls\" should have parsed, but failed", test->src);
        }
    }
    say(L"Parse tests complete");
}

/* Given that we have an array of 'fuzz_count' strings, we wish to enumerate all permutations of 'len' values. We do this by incrementing an integer, interpreting it as "base fuzz_count". */
static inline bool string_for_permutation(const wcstring *fuzzes, size_t fuzz_count, size_t len, size_t permutation, wcstring *out_str)
{
    out_str->clear();

    size_t remaining_permutation = permutation;
    for (size_t i=0; i < len; i++)
    {
        size_t idx = remaining_permutation % fuzz_count;
        remaining_permutation /= fuzz_count;

        out_str->append(fuzzes[idx]);
        out_str->push_back(L' ');
    }
    // Return false if we wrapped
    return remaining_permutation == 0;
}

static void test_new_parser_fuzzing(void)
{
    say(L"Fuzzing parser (node size: %lu)", sizeof(parse_node_t));
    const wcstring fuzzes[] =
    {
        L"if",
        L"else",
        L"for",
        L"in",
        L"while",
        L"begin",
        L"function",
        L"switch",
        L"case",
        L"end",
        L"and",
        L"or",
        L"not",
        L"command",
        L"builtin",
        L"foo",
        L"|",
        L"^",
        L"&",
        L";",
    };

    /* Generate a list of strings of all keyword / token combinations. */
    wcstring src;
    src.reserve(128);

    parse_node_tree_t node_tree;
    parse_error_list_t errors;

    double start = timef();
    bool log_it = true;
    unsigned long max_len = 5;
    for (unsigned long len = 0; len < max_len; len++)
    {
        if (log_it)
            fprintf(stderr, "%lu / %lu...", len, max_len);

        /* We wish to look at all permutations of 4 elements of 'fuzzes' (with replacement). Construct an int and keep incrementing it. */
        unsigned long permutation = 0;
        while (string_for_permutation(fuzzes, sizeof fuzzes / sizeof *fuzzes, len, permutation++, &src))
        {
            parse_tree_from_string(src, parse_flag_continue_after_error, &node_tree, &errors);
        }
        if (log_it)
            fprintf(stderr, "done (%lu)\n", permutation);

    }
    double end = timef();
    if (log_it)
        say(L"All fuzzed in %f seconds!", end - start);
}

// Parse a statement, returning the command, args (joined by spaces), and the decoration. Returns true if successful.
static bool test_1_parse_ll2(const wcstring &src, wcstring *out_cmd, wcstring *out_joined_args, enum parse_statement_decoration_t *out_deco)
{
    out_cmd->clear();
    out_joined_args->clear();
    *out_deco = parse_statement_decoration_none;

    bool result = false;
    parse_node_tree_t tree;
    if (parse_tree_from_string(src, parse_flag_none, &tree, NULL))
    {
        /* Get the statement. Should only have one */
        const parse_node_tree_t::parse_node_list_t stmt_nodes = tree.find_nodes(tree.at(0), symbol_plain_statement);
        if (stmt_nodes.size() != 1)
        {
            say(L"Unexpected number of statements (%lu) found in '%ls'", stmt_nodes.size(), src.c_str());
            return false;
        }
        const parse_node_t &stmt = *stmt_nodes.at(0);

        /* Return its decoration */
        *out_deco = tree.decoration_for_plain_statement(stmt);

        /* Return its command */
        tree.command_for_plain_statement(stmt, src, out_cmd);

        /* Return arguments separated by spaces */
        const parse_node_tree_t::parse_node_list_t arg_nodes = tree.find_nodes(stmt, symbol_argument);
        for (size_t i=0; i < arg_nodes.size(); i++)
        {
            if (i > 0) out_joined_args->push_back(L' ');
            out_joined_args->append(arg_nodes.at(i)->get_source(src));
        }
        result = true;
    }
    return result;
}

/* Test the LL2 (two token lookahead) nature of the parser by exercising the special builtin and command handling. In particular, 'command foo' should be a decorated statement 'foo' but 'command --help' should be an undecorated statement 'command' with argument '--help', and NOT attempt to run a command called '--help' */
static void test_new_parser_ll2(void)
{
    say(L"Testing parser two-token lookahead");

    const struct
    {
        wcstring src;
        wcstring cmd;
        wcstring args;
        enum parse_statement_decoration_t deco;
    } tests[] =
    {
        {L"echo hello", L"echo", L"hello", parse_statement_decoration_none},
        {L"command echo hello", L"echo", L"hello", parse_statement_decoration_command},
        {L"exec echo hello", L"echo", L"hello", parse_statement_decoration_exec},
        {L"command command hello", L"command", L"hello", parse_statement_decoration_command},
        {L"builtin command hello", L"command", L"hello", parse_statement_decoration_builtin},
        {L"command --help", L"command", L"--help", parse_statement_decoration_none},
        {L"command -h", L"command", L"-h", parse_statement_decoration_none},
        {L"command", L"command", L"", parse_statement_decoration_none},
        {L"command -", L"command", L"-", parse_statement_decoration_none},
        {L"command --", L"command", L"--", parse_statement_decoration_none},
        {L"builtin --names", L"builtin", L"--names", parse_statement_decoration_none},
        {L"function", L"function", L"", parse_statement_decoration_none},
        {L"function --help", L"function", L"--help", parse_statement_decoration_none}
    };

    for (size_t i=0; i < sizeof tests / sizeof *tests; i++)
    {
        wcstring cmd, args;
        enum parse_statement_decoration_t deco = parse_statement_decoration_none;
        bool success = test_1_parse_ll2(tests[i].src, &cmd, &args, &deco);
        if (! success)
            err(L"Parse of '%ls' failed on line %ld", tests[i].cmd.c_str(), (long)__LINE__);
        if (cmd != tests[i].cmd)
            err(L"When parsing '%ls', expected command '%ls' but got '%ls' on line %ld", tests[i].src.c_str(), tests[i].cmd.c_str(), cmd.c_str(), (long)__LINE__);
        if (args != tests[i].args)
            err(L"When parsing '%ls', expected args '%ls' but got '%ls' on line %ld", tests[i].src.c_str(), tests[i].args.c_str(), args.c_str(), (long)__LINE__);
        if (deco != tests[i].deco)
            err(L"When parsing '%ls', expected decoration %d but got %d on line %ld", tests[i].src.c_str(), (int)tests[i].deco, (int)deco, (long)__LINE__);
    }

    /* Verify that 'function -h' and 'function --help' are plain statements but 'function --foo' is not (#1240) */
    const struct
    {
        wcstring src;
        parse_token_type_t type;
    }
    tests2[] =
    {
        {L"function -h", symbol_plain_statement},
        {L"function --help", symbol_plain_statement},
        {L"function --foo ; end", symbol_function_header},
        {L"function foo ; end", symbol_function_header},
    };
    for (size_t i=0; i < sizeof tests2 / sizeof *tests2; i++)
    {
        parse_node_tree_t tree;
        if (! parse_tree_from_string(tests2[i].src, parse_flag_none, &tree, NULL))
        {
            err(L"Failed to parse '%ls'", tests2[i].src.c_str());
        }

        const parse_node_tree_t::parse_node_list_t node_list = tree.find_nodes(tree.at(0), tests2[i].type);
        if (node_list.size() == 0)
        {
            err(L"Failed to find node of type '%ls'", token_type_description(tests2[i].type).c_str());
        }
        else if (node_list.size() > 1)
        {
            err(L"Found too many nodes of type '%ls'", token_type_description(tests2[i].type).c_str());
        }
    }
}

static void test_new_parser_ad_hoc()
{
    /* Very ad-hoc tests for issues encountered */
    say(L"Testing new parser ad hoc tests");

    /* Ensure that 'case' terminates a job list */
    const wcstring src = L"switch foo ; case bar; case baz; end";
    parse_node_tree_t parse_tree;
    bool success = parse_tree_from_string(src, parse_flag_none, &parse_tree, NULL);
    if (! success)
    {
        err(L"Parsing failed");
    }

    /* Expect three case_item_lists: one for each case, and a terminal one. The bug was that we'd try to run a command 'case' */
    const parse_node_t &root = parse_tree.at(0);
    const parse_node_tree_t::parse_node_list_t node_list = parse_tree.find_nodes(root, symbol_case_item_list);
    if (node_list.size() != 3)
    {
        err(L"Expected 3 case item nodes, found %lu", node_list.size());
    }
}

static void test_new_parser_errors(void)
{
    say(L"Testing new parser error reporting");
    const struct
    {
        const wchar_t *src;
        parse_error_code_t code;
    }
    tests[] =
    {
        {L"echo 'abc", parse_error_tokenizer_unterminated_quote},
        {L"'", parse_error_tokenizer_unterminated_quote},
        {L"echo (abc", parse_error_tokenizer_unterminated_subshell},

        {L"end", parse_error_unbalancing_end},
        {L"echo hi ; end", parse_error_unbalancing_end},

        {L"else", parse_error_unbalancing_else},
        {L"if true ; end ; else", parse_error_unbalancing_else},

        {L"case", parse_error_unbalancing_case},
        {L"if true ; case ; end", parse_error_unbalancing_case},

        {L"foo || bar", parse_error_double_pipe},
        {L"foo && bar", parse_error_double_background},
    };

    for (size_t i = 0; i < sizeof tests / sizeof *tests; i++)
    {
        const wcstring src = tests[i].src;
        parse_error_code_t expected_code = tests[i].code;

        parse_error_list_t errors;
        parse_node_tree_t parse_tree;
        bool success = parse_tree_from_string(src, parse_flag_none, &parse_tree, &errors);
        if (success)
        {
            err(L"Source '%ls' was expected to fail to parse, but succeeded", src.c_str());
        }

        if (errors.size() != 1)
        {
            err(L"Source '%ls' was expected to produce 1 error, but instead produced %lu errors", src.c_str(), errors.size());
        }
        else if (errors.at(0).code != expected_code)
        {
            err(L"Source '%ls' was expected to produce error code %lu, but instead produced error code %lu", src.c_str(), expected_code, (unsigned long)errors.at(0).code);
            for (size_t i=0; i < errors.size(); i++)
            {
                err(L"\t\t%ls", errors.at(i).describe(src).c_str());
            }
        }

    }
}

/* Given a format string, returns a list of non-empty strings separated by format specifiers. The format specifiers themselves are omitted. */
static wcstring_list_t separate_by_format_specifiers(const wchar_t *format)
{
    wcstring_list_t result;
    const wchar_t *cursor = format;
    const wchar_t *end = format + wcslen(format);
    while (cursor < end)
    {
        const wchar_t *next_specifier = wcschr(cursor, '%');
        if (next_specifier == NULL)
        {
            next_specifier = end;
        }
        assert(next_specifier != NULL);

        /* Don't return empty strings */
        if (next_specifier > cursor)
        {
            result.push_back(wcstring(cursor, next_specifier - cursor));
        }

        /* Walk over the format specifier (if any) */
        cursor = next_specifier;
        if (*cursor == '%')
        {
            cursor++;
            // Flag
            if (wcschr(L"#0- +'", *cursor))
                cursor++;
            // Minimum field width
            while (iswdigit(*cursor))
                cursor++;
            // Precision
            if (*cursor == L'.')
            {
                cursor++;
                while (iswdigit(*cursor))
                    cursor++;
            }
            // Length modifier
            if (! wcsncmp(cursor, L"ll", 2) || ! wcsncmp(cursor, L"hh", 2))
            {
                cursor += 2;
            }
            else if (wcschr(L"hljtzqL", *cursor))
            {
                cursor++;
            }
            // The format specifier itself. We allow any character except NUL
            if (*cursor != L'\0')
            {
                cursor += 1;
            }
            assert(cursor <= end);
        }
    }
    return result;
}

/* Given a format string 'format', return true if the string may have been produced by that format string. We do this by splitting the format string around the format specifiers, and then ensuring that each of the remaining chunks is found (in order) in the string. */
static bool string_matches_format(const wcstring &string, const wchar_t *format)
{
    bool result = true;
    wcstring_list_t components = separate_by_format_specifiers(format);
    size_t idx = 0;
    for (size_t i=0; i < components.size(); i++)
    {
        const wcstring &component = components.at(i);
        size_t where = string.find(component, idx);
        if (where == wcstring::npos)
        {
            result = false;
            break;
        }
        idx = where + component.size();
        assert(idx <= string.size());
    }
    return result;
}

static void test_error_messages()
{
    say(L"Testing error messages");
    const struct error_test_t
    {
        const wchar_t *src;
        const wchar_t *error_text_format;
    }
    error_tests[] =
    {
        {L"echo $^", ERROR_BAD_VAR_CHAR1},
        {L"echo foo${a}bar", ERROR_BRACKETED_VARIABLE1},
        {L"echo foo\"${a}\"bar", ERROR_BRACKETED_VARIABLE_QUOTED1},
        {L"echo foo\"${\"bar", ERROR_BAD_VAR_CHAR1},
        {L"echo $?", ERROR_NOT_STATUS},
        {L"echo $$", ERROR_NOT_PID},
        {L"echo $#", ERROR_NOT_ARGV_COUNT},
        {L"echo $@", ERROR_NOT_ARGV_AT},
        {L"echo $*", ERROR_NOT_ARGV_STAR},
        {L"echo $", ERROR_NO_VAR_NAME},
        {L"echo foo\"$\"bar", ERROR_NO_VAR_NAME},
        {L"echo \"foo\"$\"bar\"", ERROR_NO_VAR_NAME},
        {L"echo foo $ bar", ERROR_NO_VAR_NAME},
        {L"echo foo$(foo)bar", ERROR_BAD_VAR_SUBCOMMAND1},
        {L"echo \"foo$(foo)bar\"", ERROR_BAD_VAR_SUBCOMMAND1},
        {L"echo foo || echo bar", ERROR_BAD_OR},
        {L"echo foo && echo bar", ERROR_BAD_AND}
    };

    parse_error_list_t errors;
    for (size_t i=0; i < sizeof error_tests / sizeof *error_tests; i++)
    {
        const struct error_test_t *test = &error_tests[i];
        errors.clear();
        parse_util_detect_errors(test->src, &errors, false /* allow_incomplete */);
        do_test(! errors.empty());
        if (! errors.empty())
        {
            do_test1(string_matches_format(errors.at(0).text, test->error_text_format), test->src);
        }
    }
}

static void test_highlighting(void)
{
    say(L"Testing syntax highlighting");
    if (system("mkdir -p /tmp/fish_highlight_test/")) err(L"mkdir failed");
    if (system("touch /tmp/fish_highlight_test/foo")) err(L"touch failed");
    if (system("touch /tmp/fish_highlight_test/bar")) err(L"touch failed");

    // Here are the components of our source and the colors we expect those to be
    struct highlight_component_t
    {
        const wchar_t *txt;
        int color;
    };

    const highlight_component_t components1[] =
    {
        {L"echo", highlight_spec_command},
        {L"/tmp/fish_highlight_test/foo", highlight_spec_param | highlight_modifier_valid_path},
        {L"&", highlight_spec_statement_terminator},
        {NULL, -1}
    };

    const highlight_component_t components2[] =
    {
        {L"command", highlight_spec_command},
        {L"echo", highlight_spec_command},
        {L"abc", highlight_spec_param},
        {L"/tmp/fish_highlight_test/foo", highlight_spec_param | highlight_modifier_valid_path},
        {L"&", highlight_spec_statement_terminator},
        {NULL, -1}
    };

    const highlight_component_t components3[] =
    {
        {L"if command ls", highlight_spec_command},
        {L"; ", highlight_spec_statement_terminator},
        {L"echo", highlight_spec_command},
        {L"abc", highlight_spec_param},
        {L"; ", highlight_spec_statement_terminator},
        {L"/bin/definitely_not_a_command", highlight_spec_error},
        {L"; ", highlight_spec_statement_terminator},
        {L"end", highlight_spec_command},
        {NULL, -1}
    };

    /* Verify that cd shows errors for non-directories */
    const highlight_component_t components4[] =
    {
        {L"cd", highlight_spec_command},
        {L"/tmp/fish_highlight_test", highlight_spec_param | highlight_modifier_valid_path},
        {NULL, -1}
    };

    const highlight_component_t components5[] =
    {
        {L"cd", highlight_spec_command},
        {L"/tmp/fish_highlight_test/foo", highlight_spec_error},
        {NULL, -1}
    };

    const highlight_component_t components6[] =
    {
        {L"cd", highlight_spec_command},
        {L"--help", highlight_spec_param},
        {L"-h", highlight_spec_param},
        {L"definitely_not_a_directory", highlight_spec_error},
        {NULL, -1}
    };

    // Command substitutions
    const highlight_component_t components7[] =
    {
        {L"echo", highlight_spec_command},
        {L"param1", highlight_spec_param},
        {L"(", highlight_spec_operator},
        {L"ls", highlight_spec_command},
        {L"param2", highlight_spec_param},
        {L")", highlight_spec_operator},
        {L"|", highlight_spec_statement_terminator},
        {L"cat", highlight_spec_command},
        {NULL, -1}
    };

    // Redirections substitutions
    const highlight_component_t components8[] =
    {
        {L"echo", highlight_spec_command},
        {L"param1", highlight_spec_param},

        /* Input redirection */
        {L"<", highlight_spec_redirection},
        {L"/bin/echo", highlight_spec_redirection},

        /* Output redirection to a valid fd */
        {L"1>&2", highlight_spec_redirection},

        /* Output redirection to an invalid fd */
        {L"2>&", highlight_spec_redirection},
        {L"LOL", highlight_spec_error},

        /* Just a param, not a redirection */
        {L"/tmp/blah", highlight_spec_param},

        /* Input redirection from directory */
        {L"<", highlight_spec_redirection},
        {L"/tmp/", highlight_spec_error},

        /* Output redirection to an invalid path */
        {L"3>", highlight_spec_redirection},
        {L"/not/a/valid/path/nope", highlight_spec_error},

        /* Output redirection to directory */
        {L"3>", highlight_spec_redirection},
        {L"/tmp/nope/", highlight_spec_error},


        /* Redirections to overflow fd */
        {L"99999999999999999999>&2", highlight_spec_error},
        {L"2>&", highlight_spec_redirection},
        {L"99999999999999999999", highlight_spec_error},

        /* Output redirection containing a command substitution */
        {L"4>", highlight_spec_redirection},
        {L"(", highlight_spec_operator},
        {L"echo", highlight_spec_command},
        {L"/tmp/somewhere", highlight_spec_param},
        {L")", highlight_spec_operator},

        /* Just another param */
        {L"param2", highlight_spec_param},
        {NULL, -1}
    };

    const highlight_component_t components9[] =
    {
        {L"end", highlight_spec_error},
        {L";", highlight_spec_statement_terminator},
        {L"if", highlight_spec_command},
        {L"end", highlight_spec_error},
        {NULL, -1}
    };

    const highlight_component_t components10[] =
    {
        {L"echo", highlight_spec_command},
        {L"'single_quote", highlight_spec_error},
        {NULL, -1}
    };

    const highlight_component_t components11[] =
    {
        {L"echo", highlight_spec_command},
        {L"$foo", highlight_spec_operator},
        {L"\"", highlight_spec_quote},
        {L"$bar", highlight_spec_operator},
        {L"\"", highlight_spec_quote},
        {L"$baz[", highlight_spec_operator},
        {L"1 2..3", highlight_spec_param},
        {L"]", highlight_spec_operator},
        {NULL, -1}
    };

    const highlight_component_t components12[] =
    {
        {L"for", highlight_spec_command},
        {L"i", highlight_spec_param},
        {L"in", highlight_spec_command},
        {L"1 2 3", highlight_spec_param},
        {L";", highlight_spec_statement_terminator},
        {L"end", highlight_spec_command},
        {NULL, -1}
    };

    const highlight_component_t components13[] =
    {
        {L"echo", highlight_spec_command},
        {L"$$foo[", highlight_spec_operator},
        {L"1", highlight_spec_param},
        {L"][", highlight_spec_operator},
        {L"2", highlight_spec_param},
        {L"]", highlight_spec_operator},
        {L"[3]", highlight_spec_param}, // two dollar signs, so last one is not an expansion
        {NULL, -1}
    };

    const highlight_component_t *tests[] = {components1, components2, components3, components4, components5, components6, components7, components8, components9, components10, components11, components12, components13};
    for (size_t which = 0; which < sizeof tests / sizeof *tests; which++)
    {
        const highlight_component_t *components = tests[which];
        // Count how many we have
        size_t component_count = 0;
        while (components[component_count].txt != NULL)
        {
            component_count++;
        }

        // Generate the text
        wcstring text;
        std::vector<highlight_spec_t> expected_colors;
        for (size_t i=0; i < component_count; i++)
        {
            if (i > 0)
            {
                text.push_back(L' ');
                expected_colors.push_back(0);
            }
            text.append(components[i].txt);
            expected_colors.resize(text.size(), components[i].color);
        }
        do_test(expected_colors.size() == text.size());

        std::vector<highlight_spec_t> colors(text.size());
        highlight_shell(text, colors, 20, NULL, env_vars_snapshot_t());

        if (expected_colors.size() != colors.size())
        {
            err(L"Color vector has wrong size! Expected %lu, actual %lu", expected_colors.size(), colors.size());
        }
        do_test(expected_colors.size() == colors.size());
        for (size_t i=0; i < text.size(); i++)
        {
            // Hackish space handling. We don't care about the colors in spaces.
            if (text.at(i) == L' ')
                continue;

            if (expected_colors.at(i) != colors.at(i))
            {
                const wcstring spaces(i, L' ');
                err(L"Wrong color at index %lu in text (expected %#x, actual %#x):\n%ls\n%ls^", i, expected_colors.at(i), colors.at(i), text.c_str(), spaces.c_str());
            }
        }
    }

    if (system("rm -Rf /tmp/fish_highlight_test"))
    {
        err(L"rm failed");
    }
}

static void test_wcstring_tok(void)
{
    say(L"Testing wcstring_tok");
    wcstring buff = L"hello world";
    wcstring needle = L" \t\n";
    wcstring_range loc = wcstring_tok(buff, needle);
    if (loc.first == wcstring::npos || buff.substr(loc.first, loc.second) != L"hello")
    {
        err(L"Wrong results from first wcstring_tok(): {%zu, %zu}", loc.first, loc.second);
    }
    loc = wcstring_tok(buff, needle, loc);
    if (loc.first == wcstring::npos || buff.substr(loc.first, loc.second) != L"world")
    {
        err(L"Wrong results from second wcstring_tok(): {%zu, %zu}", loc.first, loc.second);
    }
    loc = wcstring_tok(buff, needle, loc);
    if (loc.first != wcstring::npos)
    {
        err(L"Wrong results from third wcstring_tok(): {%zu, %zu}", loc.first, loc.second);
    }

    buff = L"hello world";
    loc = wcstring_tok(buff, needle);
    // loc is "hello" again
    loc = wcstring_tok(buff, L"", loc);
    if (loc.first == wcstring::npos || buff.substr(loc.first, loc.second) != L"world")
    {
        err(L"Wrong results from wcstring_tok with empty needle: {%zu, %zu}", loc.first, loc.second);
    }
}

int builtin_string(parser_t &parser, io_streams_t &streams, wchar_t **argv);
static void run_one_string_test(const wchar_t **argv, int expected_rc, const wchar_t *expected_out)
{
    parser_t parser;
    io_streams_t streams;
    streams.stdin_is_directly_redirected = false; // read from argv instead of stdin
    int rc = builtin_string(parser, streams, const_cast<wchar_t**>(argv));
    wcstring args;
    for (int i = 0; argv[i] != 0; i++)
    {
        args += escape_string(argv[i], ESCAPE_ALL) + L' ';
    }
    args.resize(args.size() - 1);
    if (rc != expected_rc)
    {
        err(L"Test failed on line %lu: [%ls]: expected return code %d but got %d",
                __LINE__, args.c_str(), expected_rc, rc);
    }
    else if (streams.out.buffer() != expected_out)
    {
        err(L"Test failed on line %lu: [%ls]: expected [%ls] but got [%ls]",
                __LINE__, args.c_str(),
                escape_string(expected_out, ESCAPE_ALL).c_str(),
                escape_string(streams.out.buffer(), ESCAPE_ALL).c_str());
    }
}

static void test_string(void)
{
    static struct string_test
    {
        const wchar_t *argv[15];
        int expected_rc;
        const wchar_t *expected_out;
    }
    string_tests[] =
    {
        { {L"string", L"escape", 0},                                1, L"" },
        { {L"string", L"escape", L"", 0},                           0, L"''\n" },
        { {L"string", L"escape", L"-n", L"", 0},                    0, L"\n" },
        { {L"string", L"escape", L"a", 0},                          0, L"a\n" },
        { {L"string", L"escape", L"\x07", 0},                       0, L"\\cg\n" },
        { {L"string", L"escape", L"\"x\"", 0},                      0, L"'\"x\"'\n" },
        { {L"string", L"escape", L"hello world", 0},                0, L"'hello world'\n" },
        { {L"string", L"escape", L"-n", L"hello world", 0},         0, L"hello\\ world\n" },
        { {L"string", L"escape", L"hello", L"world", 0},            0, L"hello\nworld\n" },
        { {L"string", L"escape", L"-n", L"~", 0},                   0, L"\\~\n" },

        { {L"string", L"join", 0},                                  2, L"" },
        { {L"string", L"join", L"", 0},                             1, L"" },
        { {L"string", L"join", L"", L"", L"", L"", 0},              0, L"\n" },
        { {L"string", L"join", L"", L"a", L"b", L"c", 0},           0, L"abc\n" },
        { {L"string", L"join", L".", L"fishshell", L"com", 0},      0, L"fishshell.com\n" },
        { {L"string", L"join", L"/", L"usr", 0},                    1, L"usr\n" },
        { {L"string", L"join", L"/", L"usr", L"local", L"bin", 0},  0, L"usr/local/bin\n" },
        { {L"string", L"join", L"...", L"3", L"2", L"1", 0},        0, L"3...2...1\n" },
        { {L"string", L"join", L"-q", 0},                           2, L"" },
        { {L"string", L"join", L"-q", L".", 0},                     1, L"" },
        { {L"string", L"join", L"-q", L".", L".", 0},               1, L"" },

        { {L"string", L"length", 0},                                1, L"" },
        { {L"string", L"length", L"", 0},                           1, L"0\n" },
        { {L"string", L"length", L"", L"", L"", 0},                 1, L"0\n0\n0\n" },
        { {L"string", L"length", L"a", 0},                          0, L"1\n" },
        { {L"string", L"length", L"\U0002008A", 0},                 0, L"1\n" },
        { {L"string", L"length", L"um", L"dois", L"três", 0},       0, L"2\n4\n4\n" },
        { {L"string", L"length", L"um", L"dois", L"três", 0},       0, L"2\n4\n4\n" },
        { {L"string", L"length", L"-q", 0},                         1, L"" },
        { {L"string", L"length", L"-q", L"", 0},                    1, L"" },
        { {L"string", L"length", L"-q", L"a", 0},                   0, L"" },

        { {L"string", L"match", 0},                                         2, L"" },
        { {L"string", L"match", L"", 0},                                    1, L"" },
        { {L"string", L"match", L"", L"", 0},                               0, L"\n" },
        { {L"string", L"match", L"?", L"a", 0},                             0, L"a\n" },
        { {L"string", L"match", L"*", L"", 0},                              0, L"\n" },
        { {L"string", L"match", L"**", L"", 0},                             0, L"\n" },
        { {L"string", L"match", L"*", L"xyzzy", 0},                         0, L"xyzzy\n" },
        { {L"string", L"match", L"**", L"plugh", 0},                        0, L"plugh\n" },
        { {L"string", L"match", L"a*b", L"axxb", 0},                        0, L"axxb\n" },
        { {L"string", L"match", L"a??b", L"axxb", 0},                       0, L"axxb\n" },
        { {L"string", L"match", L"-i", L"a??B", L"axxb", 0},                0, L"axxb\n" },
        { {L"string", L"match", L"-i", L"a??b", L"Axxb", 0},                0, L"Axxb\n" },
        { {L"string", L"match", L"a*", L"axxb", 0},                         0, L"axxb\n" },
        { {L"string", L"match", L"*a", L"xxa", 0},                          0, L"xxa\n" },
        { {L"string", L"match", L"*a*", L"axa", 0},                         0, L"axa\n" },
        { {L"string", L"match", L"*a*", L"xax", 0},                         0, L"xax\n" },
        { {L"string", L"match", L"*a*", L"bxa", 0},                         0, L"bxa\n" },
        { {L"string", L"match", L"*a", L"a", 0},                            0, L"a\n" },
        { {L"string", L"match", L"a*", L"a", 0},                            0, L"a\n" },
        { {L"string", L"match", L"a*b*c", L"axxbyyc", 0},                   0, L"axxbyyc\n" },
        { {L"string", L"match", L"a*b?c", L"axxbyc", 0},                    0, L"axxbyc\n" },
        { {L"string", L"match", L"*?", L"a", 0},                            0, L"a\n" },
        { {L"string", L"match", L"*?", L"ab", 0},                           0, L"ab\n" },
        { {L"string", L"match", L"?*", L"a", 0},                            0, L"a\n" },
        { {L"string", L"match", L"?*", L"ab", 0},                           0, L"ab\n" },
        { {L"string", L"match", L"\\*", L"*", 0},                           0, L"*\n" },
        { {L"string", L"match", L"a*\\", L"abc\\", 0},                      0, L"abc\\\n" },
        { {L"string", L"match", L"a*\\?", L"abc?", 0},                      0, L"abc?\n" },

        { {L"string", L"match", L"?", L"", 0},                              1, L"" },
        { {L"string", L"match", L"?", L"ab", 0},                            1, L"" },
        { {L"string", L"match", L"??", L"a", 0},                            1, L"" },
        { {L"string", L"match", L"?a", L"a", 0},                            1, L"" },
        { {L"string", L"match", L"a?", L"a", 0},                            1, L"" },
        { {L"string", L"match", L"a??B", L"axxb", 0},                       1, L"" },
        { {L"string", L"match", L"a*b", L"axxbc", 0},                       1, L"" },
        { {L"string", L"match", L"*b", L"bbba", 0},                         1, L"" },
        { {L"string", L"match", L"0x[0-9a-fA-F][0-9a-fA-F]", L"0xbad", 0},  1, L"" },

        { {L"string", L"match", L"-a", L"*", L"ab", L"cde", 0},             0, L"ab\ncde\n" },
        { {L"string", L"match", L"*", L"ab", L"cde", 0},                    0, L"ab\ncde\n" },
        { {L"string", L"match", L"-n", L"*d*", L"cde", 0},                  0, L"1 3\n" },
        { {L"string", L"match", L"-n", L"*x*", L"cde", 0},                  1, L"" },
        { {L"string", L"match", L"-q", L"a*", L"b", L"c", 0},               1, L"" },
        { {L"string", L"match", L"-q", L"a*", L"b", L"a", 0},               0, L"" },

        { {L"string", L"match", L"-r", 0},                                  2, L"" },
        { {L"string", L"match", L"-r", L"", 0},                             1, L"" },
        { {L"string", L"match", L"-r", L"", L"", 0},                        0, L"\n" },
        { {L"string", L"match", L"-r", L".", L"a", 0},                      0, L"a\n" },
        { {L"string", L"match", L"-r", L".*", L"", 0},                      0, L"\n" },
        { {L"string", L"match", L"-r", L"a*b", L"b", 0},                    0, L"b\n" },
        { {L"string", L"match", L"-r", L"a*b", L"aab", 0},                  0, L"aab\n" },
        { {L"string", L"match", L"-r", L"-i", L"a*b", L"Aab", 0},           0, L"Aab\n" },
        { {L"string", L"match", L"-r", L"-a", L"a[bc]", L"abadac", 0},      0, L"ab\nac\n" },
        { {L"string", L"match", L"-r", L"a", L"xaxa", L"axax", 0},          0, L"a\na\n" },
        { {L"string", L"match", L"-r", L"-a", L"a", L"xaxa", L"axax", 0},   0, L"a\na\na\na\n" },
        { {L"string", L"match", L"-r", L"a[bc]", L"abadac", 0},             0, L"ab\n" },
        { {L"string", L"match", L"-r", L"-q", L"a[bc]", L"abadac", 0},      0, L"" },
        { {L"string", L"match", L"-r", L"-q", L"a[bc]", L"ad", 0},          1, L"" },
        { {L"string", L"match", L"-r", L"(a+)b(c)", L"aabc", 0},            0, L"aabc\naa\nc\n" },
        { {L"string", L"match", L"-r", L"-a", L"(a)b(c)", L"abcabc", 0},    0, L"abc\na\nc\nabc\na\nc\n" },
        { {L"string", L"match", L"-r", L"(a)b(c)", L"abcabc", 0},           0, L"abc\na\nc\n" },
        { {L"string", L"match", L"-r", L"(a|(z))(bc)", L"abc", 0},          0, L"abc\na\nbc\n" },
        { {L"string", L"match", L"-r", L"-n", L"a", L"ada", L"dad", 0},     0, L"1 1\n2 1\n" },
        { {L"string", L"match", L"-r", L"-n", L"-a", L"a", L"bacadae", 0},  0, L"2 1\n4 1\n6 1\n" },
        { {L"string", L"match", L"-r", L"-n", L"(a).*(b)", L"a---b", 0},    0, L"1 5\n1 1\n5 1\n" },
        { {L"string", L"match", L"-r", L"-n", L"(a)(b)", L"ab", 0}, 0, L"1 2\n1 1\n2 1\n" },
        { {L"string", L"match", L"-r", L"-n", L"(a)(b)", L"abab", 0}, 0, L"1 2\n1 1\n2 1\n" },
        { {L"string", L"match", L"-r", L"-n", L"-a", L"(a)(b)", L"abab", 0}, 0, L"1 2\n1 1\n2 1\n3 2\n3 1\n4 1\n" },
        { {L"string", L"match", L"-r", L"*", L"", 0},                       2, L"" },
        { {L"string", L"match", L"-r", L"-a", L"a*", L"b", 0},              0, L"\n\n" },
        { {L"string", L"match", L"-r", L"foo\\Kbar", L"foobar", 0},         0, L"bar\n" },
        { {L"string", L"match", L"-r", L"(foo)\\Kbar", L"foobar", 0},       0, L"bar\nfoo\n" },
        { {L"string", L"match", L"-r", L"(?=ab\\K)", L"ab", 0},             0, L"\n" },
        { {L"string", L"match", L"-r", L"(?=ab\\K)..(?=cd\\K)", L"abcd", 0}, 0, L"\n" },

        { {L"string", L"replace", 0},                                       2, L"" },
        { {L"string", L"replace", L"", 0},                                  2, L"" },
        { {L"string", L"replace", L"", L"", 0},                             1, L"" },
        { {L"string", L"replace", L"", L"", L"", 0},                        1, L"\n" },
        { {L"string", L"replace", L"", L"", L" ", 0},                       1, L" \n" },
        { {L"string", L"replace", L"a", L"b", L"", 0},                      1, L"\n" },
        { {L"string", L"replace", L"a", L"b", L"a", 0},                     0, L"b\n" },
        { {L"string", L"replace", L"a", L"b", L"xax", 0},                   0, L"xbx\n" },
        { {L"string", L"replace", L"a", L"b", L"xax", L"axa", 0},           0, L"xbx\nbxa\n" },
        { {L"string", L"replace", L"bar", L"x", L"red barn", 0},            0, L"red xn\n" },
        { {L"string", L"replace", L"x", L"bar", L"red xn", 0},              0, L"red barn\n" },
        { {L"string", L"replace", L"--", L"x", L"-", L"xyz", 0},            0, L"-yz\n" },
        { {L"string", L"replace", L"--", L"y", L"-", L"xyz", 0},            0, L"x-z\n" },
        { {L"string", L"replace", L"--", L"z", L"-", L"xyz", 0},            0, L"xy-\n" },
        { {L"string", L"replace", L"-i", L"z", L"X", L"_Z_", 0},            0, L"_X_\n" },
        { {L"string", L"replace", L"-a", L"a", L"A", L"aaa", 0},            0, L"AAA\n" },
        { {L"string", L"replace", L"-i", L"a", L"z", L"AAA", 0},            0, L"zAA\n" },
        { {L"string", L"replace", L"-q", L"x", L">x<", L"x", 0},            0, L"" },
        { {L"string", L"replace", L"-a", L"x", L"", L"xxx", 0},             0, L"\n" },
        { {L"string", L"replace", L"-a", L"***", L"_", L"*****", 0},        0, L"_**\n" },
        { {L"string", L"replace", L"-a", L"***", L"***", L"******", 0},     0, L"******\n" },
        { {L"string", L"replace", L"-a", L"a", L"b", L"xax", L"axa", 0},    0, L"xbx\nbxb\n" },

        { {L"string", L"replace", L"-r", 0},                                2, L"" },
        { {L"string", L"replace", L"-r", L"", 0},                           2, L"" },
        { {L"string", L"replace", L"-r", L"", L"", 0},                      1, L"" },
        { {L"string", L"replace", L"-r", L"", L"", L"", 0},                 0, L"\n" },  // pcre2 behavior
        { {L"string", L"replace", L"-r", L"", L"", L" ", 0},                0, L" \n" }, // pcre2 behavior
        { {L"string", L"replace", L"-r", L"a", L"b", L"", 0},               1, L"\n" },
        { {L"string", L"replace", L"-r", L"a", L"b", L"a", 0},              0, L"b\n" },
        { {L"string", L"replace", L"-r", L".", L"x", L"abc", 0},            0, L"xbc\n" },
        { {L"string", L"replace", L"-r", L".", L"", L"abc", 0},             0, L"bc\n" },
        { {L"string", L"replace", L"-r", L"(\\w)(\\w)", L"$2$1", L"ab", 0}, 0, L"ba\n" },
        { {L"string", L"replace", L"-r", L"(\\w)", L"$1$1", L"ab", 0},      0, L"aab\n" },
        { {L"string", L"replace", L"-r", L"-a", L".", L"x", L"abc", 0},     0, L"xxx\n" },
        { {L"string", L"replace", L"-r", L"-a", L"(\\w)", L"$1$1", L"ab", 0}, 0, L"aabb\n" },
        { {L"string", L"replace", L"-r", L"-a", L".", L"", L"abc", 0},      0, L"\n" },
        { {L"string", L"replace", L"-r", L"a", L"x", L"bc", L"cd", L"de", 0}, 1, L"bc\ncd\nde\n" },
        { {L"string", L"replace", L"-r", L"a", L"x", L"aba", L"caa", 0},    0, L"xba\ncxa\n" },
        { {L"string", L"replace", L"-r", L"-a", L"a", L"x", L"aba", L"caa", 0}, 0, L"xbx\ncxx\n" },
        { {L"string", L"replace", L"-r", L"-i", L"A", L"b", L"xax", 0},     0, L"xbx\n" },
        { {L"string", L"replace", L"-r", L"-i", L"[a-z]", L".", L"1A2B", 0}, 0, L"1.2B\n" },
        { {L"string", L"replace", L"-r", L"A", L"b", L"xax", 0},            1, L"xax\n" },
        { {L"string", L"replace", L"-r", L"a", L"$1", L"a", 0},             2, L"" },
        { {L"string", L"replace", L"-r", L"(a)", L"$2", L"a", 0},           2, L"" },
        { {L"string", L"replace", L"-r", L"*", L".", L"a", 0},              2, L"" },
        { {L"string", L"replace", L"-r", L"^(.)", L"\t$1", L"abc", L"x", 0}, 0, L"\tabc\n\tx\n" },

        { {L"string", L"split", 0},                                         2, L"" },
        { {L"string", L"split", L":", 0},                                   1, L"" },
        { {L"string", L"split", L".", L"www.ch.ic.ac.uk", 0},               0, L"www\nch\nic\nac\nuk\n" },
        { {L"string", L"split", L"..", L"....", 0},                         0, L"\n\n\n" },
        { {L"string", L"split", L"-m", L"x", L"..", L"....", 0},            2, L"" },
        { {L"string", L"split", L"-m1", L"..", L"....", 0},                 0, L"\n..\n" },
        { {L"string", L"split", L"-m0", L"/", L"/usr/local/bin/fish", 0},   1, L"/usr/local/bin/fish\n" },
        { {L"string", L"split", L"-m2", L":", L"a:b:c:d", L"e:f:g:h", 0},   0, L"a\nb\nc:d\ne\nf\ng:h\n" },
        { {L"string", L"split", L"-m1", L"-r", L"/", L"/usr/local/bin/fish", 0}, 0, L"/usr/local/bin\nfish\n" },
        { {L"string", L"split", L"-r", L".", L"www.ch.ic.ac.uk", 0},        0, L"www\nch\nic\nac\nuk\n" },
        { {L"string", L"split", L"--", L"--", L"a--b---c----d", 0},         0, L"a\nb\n-c\n\nd\n" },
        { {L"string", L"split", L"-r", L"..", L"....", 0},                  0, L"\n\n\n" },
        { {L"string", L"split", L"-r", L"--", L"--", L"a--b---c----d", 0},  0, L"a\nb-\nc\n\nd\n" },
        { {L"string", L"split", L"", L"", 0},                               1, L"\n" },
        { {L"string", L"split", L"", L"a", 0},                              1, L"a\n" },
        { {L"string", L"split", L"", L"ab", 0},                             0, L"a\nb\n" },
        { {L"string", L"split", L"", L"abc", 0},                            0, L"a\nb\nc\n" },
        { {L"string", L"split", L"-m1", L"", L"abc", 0},                    0, L"a\nbc\n" },
        { {L"string", L"split", L"-r", L"", L"", 0},                        1, L"\n" },
        { {L"string", L"split", L"-r", L"", L"a", 0},                       1, L"a\n" },
        { {L"string", L"split", L"-r", L"", L"ab", 0},                      0, L"a\nb\n" },
        { {L"string", L"split", L"-r", L"", L"abc", 0},                     0, L"a\nb\nc\n" },
        { {L"string", L"split", L"-r", L"-m1", L"", L"abc", 0},             0, L"ab\nc\n" },
        { {L"string", L"split", L"-q", 0},                                  2, L"" },
        { {L"string", L"split", L"-q", L":", 0},                            1, L"" },
        { {L"string", L"split", L"-q", L"x", L"axbxc", 0},                  0, L"" },

        { {L"string", L"sub", 0},                                   1, L"" },
        { {L"string", L"sub", L"abcde", 0},                         0, L"abcde\n"},
        { {L"string", L"sub", L"-l", L"x", L"abcde", 0},            2, L""},
        { {L"string", L"sub", L"-s", L"x", L"abcde", 0},            2, L""},
        { {L"string", L"sub", L"-l0", L"abcde", 0},                 0, L"\n"},
        { {L"string", L"sub", L"-l2", L"abcde", 0},                 0, L"ab\n"},
        { {L"string", L"sub", L"-l5", L"abcde", 0},                 0, L"abcde\n"},
        { {L"string", L"sub", L"-l6", L"abcde", 0},                 0, L"abcde\n"},
        { {L"string", L"sub", L"-l-1", L"abcde", 0},                2, L""},
        { {L"string", L"sub", L"-s0", L"abcde", 0},                 2, L""},
        { {L"string", L"sub", L"-s1", L"abcde", 0},                 0, L"abcde\n"},
        { {L"string", L"sub", L"-s5", L"abcde", 0},                 0, L"e\n"},
        { {L"string", L"sub", L"-s6", L"abcde", 0},                 0, L"\n"},
        { {L"string", L"sub", L"-s-1", L"abcde", 0},                0, L"e\n"},
        { {L"string", L"sub", L"-s-5", L"abcde", 0},                0, L"abcde\n"},
        { {L"string", L"sub", L"-s-6", L"abcde", 0},                0, L"abcde\n"},
        { {L"string", L"sub", L"-s1", L"-l0", L"abcde", 0},         0, L"\n"},
        { {L"string", L"sub", L"-s1", L"-l1", L"abcde", 0},         0, L"a\n"},
        { {L"string", L"sub", L"-s2", L"-l2", L"abcde", 0},         0, L"bc\n"},
        { {L"string", L"sub", L"-s-1", L"-l1", L"abcde", 0},        0, L"e\n"},
        { {L"string", L"sub", L"-s-1", L"-l2", L"abcde", 0},        0, L"e\n"},
        { {L"string", L"sub", L"-s-3", L"-l2", L"abcde", 0},        0, L"cd\n"},
        { {L"string", L"sub", L"-s-3", L"-l4", L"abcde", 0},        0, L"cde\n"},
        { {L"string", L"sub", L"-q", 0},                            1, L"" },
        { {L"string", L"sub", L"-q", L"abcde", 0},                  0, L""},

        { {L"string", L"trim", 0},                                  1, L""},
        { {L"string", L"trim", L""},                                1, L"\n"},
        { {L"string", L"trim", L" "},                               0, L"\n"},
        { {L"string", L"trim", L"  \f\n\r\t"},                      0, L"\n"},
        { {L"string", L"trim", L" a"},                              0, L"a\n"},
        { {L"string", L"trim", L"a "},                              0, L"a\n"},
        { {L"string", L"trim", L" a "},                             0, L"a\n"},
        { {L"string", L"trim", L"-l", L" a"},                       0, L"a\n"},
        { {L"string", L"trim", L"-l", L"a "},                       1, L"a \n"},
        { {L"string", L"trim", L"-l", L" a "},                      0, L"a \n"},
        { {L"string", L"trim", L"-r", L" a"},                       1, L" a\n"},
        { {L"string", L"trim", L"-r", L"a "},                       0, L"a\n"},
        { {L"string", L"trim", L"-r", L" a "},                      0, L" a\n"},
        { {L"string", L"trim", L"-c", L".", L" a"},                 1, L" a\n"},
        { {L"string", L"trim", L"-c", L".", L"a "},                 1, L"a \n"},
        { {L"string", L"trim", L"-c", L".", L" a "},                1, L" a \n"},
        { {L"string", L"trim", L"-c", L".", L".a"},                 0, L"a\n"},
        { {L"string", L"trim", L"-c", L".", L"a."},                 0, L"a\n"},
        { {L"string", L"trim", L"-c", L".", L".a."},                0, L"a\n"},
        { {L"string", L"trim", L"-c", L"\\/", L"/a\\"},             0, L"a\n"},
        { {L"string", L"trim", L"-c", L"\\/", L"a/"},               0, L"a\n"},
        { {L"string", L"trim", L"-c", L"\\/", L"\\a/"},             0, L"a\n"},
        { {L"string", L"trim", L"-c", L"", L".a."},                 1, L".a.\n"},

        { {0}, 0, 0 }
    };

    struct string_test *t = string_tests;
    while (t->argv[0] != 0)
    {
        run_one_string_test(t->argv, t->expected_rc, t->expected_out);
        t++;
    }
}

/**
   Main test
*/
int main(int argc, char **argv)
{
    // Look for the file tests/test.fish. We expect to run in a directory containing that file.
    // If we don't find it, walk up the directory hierarchy until we do, or error
    while (access("./tests/test.fish", F_OK) != 0)
    {
        char wd[PATH_MAX + 1] = {};
        if (!getcwd(wd, sizeof wd))
        {
            perror("getcwd");
            exit(-1);
        }
        if (! strcmp(wd, "/"))
        {
            fprintf(stderr, "Unable to find 'tests' directory, which should contain file test.fish\n");
            exit(EXIT_FAILURE);
        }
        if (chdir(dirname(wd)) < 0)
        {
            perror("chdir");
        }
    }

    setlocale(LC_ALL, "");
    //srand(time(0));
    configure_thread_assertions_for_testing();

    program_name=L"(ignore)";
    s_arguments = argv + 1;

    say(L"Testing low-level functionality");
    set_main_thread();
    setup_fork_guards();
    proc_init();
    event_init();
    function_init();
    builtin_init();
    reader_init();
    env_init();
    
    /* Set up IFS */
    env_set(L"IFS", L"\n", ENV_GLOBAL);

    /* Set default signal handlers, so we can ctrl-C out of this */
    signal_reset_handlers();

    if (should_test_function("highlighting")) test_highlighting();
    if (should_test_function("new_parser_ll2")) test_new_parser_ll2();
    if (should_test_function("new_parser_fuzzing")) test_new_parser_fuzzing(); //fuzzing is expensive
    if (should_test_function("new_parser_correctness")) test_new_parser_correctness();
    if (should_test_function("new_parser_ad_hoc")) test_new_parser_ad_hoc();
    if (should_test_function("new_parser_errors")) test_new_parser_errors();
    if (should_test_function("error_messages")) test_error_messages();
    if (should_test_function("escape")) test_unescape_sane();
    if (should_test_function("escape")) test_escape_crazy();
    if (should_test_function("format")) test_format();
    if (should_test_function("convert")) test_convert();
    if (should_test_function("convert_nulls")) test_convert_nulls();
    if (should_test_function("tok")) test_tok();
    if (should_test_function("iothread")) test_iothread();
    if (should_test_function("parser")) test_parser();
    if (should_test_function("cancellation")) test_cancellation();
    if (should_test_function("indents")) test_indents();
    if (should_test_function("utils")) test_utils();
    if (should_test_function("utf8")) test_utf8();
    if (should_test_function("escape_sequences")) test_escape_sequences();
    if (should_test_function("lru")) test_lru();
    if (should_test_function("expand")) test_expand();
    if (should_test_function("fuzzy_match")) test_fuzzy_match();
    if (should_test_function("abbreviations")) test_abbreviations();
    if (should_test_function("test")) test_test();
    if (should_test_function("path")) test_path();
    if (should_test_function("pager_navigation")) test_pager_navigation();
    if (should_test_function("word_motion")) test_word_motion();
    if (should_test_function("is_potential_path")) test_is_potential_path();
    if (should_test_function("colors")) test_colors();
    if (should_test_function("complete")) test_complete();
    if (should_test_function("docopt_complete")) test_docopt_complete();
    if (should_test_function("docopt_args")) test_docopt_args();
    if (should_test_function("input")) test_input();
    if (should_test_function("universal")) test_universal();
    if (should_test_function("universal")) test_universal_callbacks();
    if (should_test_function("notifiers")) test_universal_notifiers();
    if (should_test_function("completion_insertions")) test_completion_insertions();
    if (should_test_function("autosuggestion_ignores")) test_autosuggestion_ignores();
    if (should_test_function("autosuggestion_combining")) test_autosuggestion_combining();
    if (should_test_function("autosuggest_suggest_special")) test_autosuggest_suggest_special();
    if (should_test_function("wcstring_tok")) test_wcstring_tok();
    if (should_test_function("history")) history_tests_t::test_history();
    if (should_test_function("history_merge")) history_tests_t::test_history_merge();
    if (should_test_function("history_races")) history_tests_t::test_history_races();
    if (should_test_function("history_formats")) history_tests_t::test_history_formats();
    //history_tests_t::test_history_speed();
    if (should_test_function("string")) test_string();

    say(L"Encountered %d errors in low-level tests", err_count);
    if (s_test_run_count == 0)
        say(L"*** No Tests Were Actually Run! ***");

    /*
      Skip performance tests for now, since they seem to hang when running from inside make (?)
    */
//  say( L"Testing performance" );
//  perf_complete();

    reader_destroy();
    builtin_destroy();
    event_destroy();
    proc_destroy();

    if (err_count != 0)
    {
        return(1);
    }
}<|MERGE_RESOLUTION|>--- conflicted
+++ resolved
@@ -2105,10 +2105,7 @@
     
     const env_vars_snapshot_t &vars = env_vars_snapshot_t::current();
 
-<<<<<<< HEAD
     completion_list_t completions;
-=======
-    std::vector<completion_t> completions;
     complete(L"$", &completions, COMPLETION_REQUEST_DEFAULT, vars);
     completions_sort_and_prioritize(&completions);
     do_test(completions.size() == 6);
@@ -2120,7 +2117,6 @@
     do_test(completions.at(5).completion == L"Foo3");
 
     completions.clear();
->>>>>>> eeb03b6e
     complete(L"$F", &completions, COMPLETION_REQUEST_DEFAULT, vars);
     completions_sort_and_prioritize(&completions);
     do_test(completions.size() == 3);
