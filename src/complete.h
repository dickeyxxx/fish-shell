/** \file complete.h
  Prototypes for functions related to tab-completion.

  These functions are used for storing and retrieving tab-completion
  data, as well as for performing tab-completion.
*/

#ifndef FISH_COMPLETE_H
#define FISH_COMPLETE_H

#include <stdbool.h>
#include <stdint.h>
#include <vector>

#include "common.h"

/**
 * Command is a path
 */
#define PATH 1
/**
 * Command is not a path
 */
#define COMMAND 0

/**
 * Separator between completion and description
 */
#define COMPLETE_SEP L'\004'

/**
 * Character that separates the completion and description on
 * programmable completions
 */
#define PROG_COMPLETE_SEP L'\t'

enum {
    /**
       Do not insert space afterwards if this is the only completion. (The
       default is to try insert a space)
    */
    COMPLETE_NO_SPACE = 1 << 0,

    /** This is not the suffix of a token, but replaces it entirely */
    COMPLETE_REPLACES_TOKEN = 1 << 2,

    /** This completion may or may not want a space at the end - guess by
       checking the last character of the completion. */
    COMPLETE_AUTO_SPACE = 1 << 3,

    /** This completion should be inserted as-is, without escaping. */
    COMPLETE_DONT_ESCAPE = 1 << 4,

    /** If you do escape, don't escape tildes */
    COMPLETE_DONT_ESCAPE_TILDES = 1 << 5
};
typedef int complete_flags_t;

class completion_t {
   private:
    /* No public default constructor */
    completion_t();

   public:
    /* Destructor. Not inlining it saves code size. */
    ~completion_t();

    /** The completion string */
    wcstring completion;

    /** The description for this completion */
    wcstring description;

    /** The type of fuzzy match */
    string_fuzzy_match_t match;

    /**
       Flags determining the completion behaviour.

       Determines whether a space should be inserted after this
       completion if it is the only possible completion using the
       COMPLETE_NO_SPACE flag.

       The COMPLETE_NO_CASE can be used to signal that this completion
       is case insensitive.
    */
    complete_flags_t flags;

    /* Construction. Note: defining these so that they are not inlined reduces the executable size.
     */
    explicit completion_t(const wcstring &comp, const wcstring &desc = wcstring(),
                          string_fuzzy_match_t match = string_fuzzy_match_t(fuzzy_match_exact),
                          complete_flags_t flags_val = 0);
    completion_t(const completion_t &);
    completion_t &operator=(const completion_t &);

    /* Compare two completions. No operating overlaoding to make this always explicit (there's
     * potentially multiple ways to compare completions). */

    /* "Naturally less than" means in a natural ordering, where digits are treated as numbers. For
     * example, foo10 is naturally greater than foo2 (but alphabetically less than it) */
    static bool is_naturally_less_than(const completion_t &a, const completion_t &b);
    static bool is_alphabetically_equal_to(const completion_t &a, const completion_t &b);

    /* If this completion replaces the entire token, prepend a prefix. Otherwise do nothing. */
    void prepend_token_prefix(const wcstring &prefix);
};

/** Sorts and remove any duplicate completions in the completion list, then puts them in priority
 * order. */
void completions_sort_and_prioritize(std::vector<completion_t> *comps);

enum {
    COMPLETION_REQUEST_DEFAULT = 0,
    COMPLETION_REQUEST_AUTOSUGGESTION = 1
                                        << 0,  // indicates the completion is for an autosuggestion
    COMPLETION_REQUEST_DESCRIPTIONS = 1 << 1,  // indicates that we want descriptions
    COMPLETION_REQUEST_FUZZY_MATCH = 1 << 2    // indicates that we don't require a prefix match
};
typedef uint32_t completion_request_flags_t;

<<<<<<< HEAD
// Flags describing the argument to an option
enum {
    // Default behavior is to use whatever the completion says
    argument_default,

    // This argument can have files
    argument_allow_files = 1 << 0
};
typedef uint32_t complete_argument_flags_t;

/**

  Add a completion.

  All supplied values are copied, they should be freed by or otherwise
  disposed by the caller.

  Examples:

  The command 'gcc -o' requires that a file follows it, so the
  NO_COMMON option is suitable. This can be done using the following
  line:

  complete -c gcc -s o -r

  The command 'grep -d' required that one of the strings 'read',
  'skip' or 'recurse' is used. As such, it is suitable to specify that
  a completion requires one of them. This can be done using the
  following line:

  complete -c grep -s d -x -a "read skip recurse"


  \param cmd Command to complete.
  \param cmd_type If cmd_type is PATH, cmd will be interpreted as the absolute
      path of the program (optionally containing wildcards), otherwise it
      will be interpreted as the command name.
  \param short_opt The single character name of an option. (-a is a short option,
      --all and  -funroll are long options)
  \param long_opt The multi character name of an option. (-a is a short option,
      --all and  -funroll are long options)
  \param long_mode Whether to use old style, single dash long options.
  \param result_mode Whether to search further completions when this
      completion has been succesfully matched. If result_mode is SHARED,
      any other completions may also be used. If result_mode is NO_FILES,
      file completion should not be used, but other completions may be
      used. If result_mode is NO_COMMON, on option may follow it - only a
      parameter. If result_mode is EXCLUSIVE, no option may follow it, and
      file completion is not performed.
  \param comp A space separated list of completions which may contain subshells.
  \param desc A description of the completion.
  \param condition a command to be run to check it this completion should be used.
      If \c condition is empty, the completion is always used.
  \param flags A set of completion flags
*/
=======
>>>>>>> a8ce6e98
enum complete_option_type_t {
    option_type_args_only,    // no option
    option_type_short,        // -x
    option_type_single_long,  // -foo
    option_type_double_long   // --foo
};
<<<<<<< HEAD
void complete_add(const wchar_t *cmd, bool cmd_is_path, const wcstring &option,
                  complete_option_type_t option_type, complete_argument_flags_t argument_flags,
                  const wchar_t *condition, const wchar_t *comp, const wchar_t *desc, int flags);
/**
  Sets whether the completion list for this command is complete. If
  true, any options not matching one of the provided options will be
  flagged as an error by syntax highlighting.
*/
=======

/// Add a completion.
///
/// All supplied values are copied, they should be freed by or otherwise disposed by the caller.
///
/// Examples:
///
/// The command 'gcc -o' requires that a file follows it, so the NO_COMMON option is suitable. This
/// can be done using the following line:
///
/// complete -c gcc -s o -r
///
/// The command 'grep -d' required that one of the strings 'read', 'skip' or 'recurse' is used. As
/// such, it is suitable to specify that a completion requires one of them. This can be done using
/// the following line:
///
/// complete -c grep -s d -x -a "read skip recurse"
///
/// \param cmd Command to complete.
/// \param cmd_is_path If cmd_is_path is true, cmd will be interpreted as the absolute
///   path of the program (optionally containing wildcards), otherwise it
///   will be interpreted as the command name.
/// \param option The name of an option.
/// \param option_type The type of option: can be option_type_short (-x),
///        option_type_single_long (-foo), option_type_double_long (--bar).
/// \param result_mode Whether to search further completions when this completion has been
/// succesfully matched. If result_mode is SHARED, any other completions may also be used. If
/// result_mode is NO_FILES, file completion should not be used, but other completions may be used.
/// If result_mode is NO_COMMON, on option may follow it - only a parameter. If result_mode is
/// EXCLUSIVE, no option may follow it, and file completion is not performed.
/// \param comp A space separated list of completions which may contain subshells.
/// \param desc A description of the completion.
/// \param condition a command to be run to check it this completion should be used. If \c condition
/// is empty, the completion is always used.
/// \param flags A set of completion flags
void complete_add(const wchar_t *cmd, bool cmd_is_path, const wcstring &option,
                  complete_option_type_t option_type, int result_mode, const wchar_t *condition,
                  const wchar_t *comp, const wchar_t *desc, int flags);



/// Sets whether the completion list for this command is complete. If true, any options not matching
/// one of the provided options will be flagged as an error by syntax highlighting.
>>>>>>> a8ce6e98
void complete_set_authoritative(const wchar_t *cmd, bool cmd_type, bool authoritative);

/**
  Remove a previously defined completion
*/
void complete_remove(const wcstring &cmd, bool cmd_is_path, const wcstring &option,
                     complete_option_type_t type);

/** Removes all completions for a given command */
void complete_remove_all(const wcstring &cmd, bool cmd_is_path);

/** Find all completions of the command cmd, insert them into out.
 */
class env_vars_snapshot_t;
void complete(const wcstring &cmd, std::vector<completion_t> *out_comps,
              completion_request_flags_t flags, const env_vars_snapshot_t &vars);

/**
   Return a list of all current completions.
*/
wcstring complete_print();

/**
   Create a new completion entry

   \param completions The array of completions to append to
   \param comp The completion string
   \param desc The description of the completion
   \param flags completion flags

*/
void append_completion(std::vector<completion_t> *completions, const wcstring &comp,
                       const wcstring &desc = wcstring(), int flags = 0,
                       string_fuzzy_match_t match = string_fuzzy_match_t(fuzzy_match_exact));

/* Function used for testing */
void complete_set_variable_names(const wcstring_list_t *names);

/* Support for "wrap targets." A wrap target is a command that completes liek another command. The
 * target chain is the sequence of wraps (A wraps B wraps C...). Any loops in the chain are silently
 * ignored. */
bool complete_add_wrapper(const wcstring &command, const wcstring &wrap_target);
bool complete_remove_wrapper(const wcstring &command, const wcstring &wrap_target);
wcstring_list_t complete_get_wrap_chain(const wcstring &command);

/* Wonky interface: returns all wraps. Even-values are the commands, odd values are the targets. */
wcstring_list_t complete_get_wrap_pairs();

#endif<|MERGE_RESOLUTION|>--- conflicted
+++ resolved
@@ -119,7 +119,6 @@
 };
 typedef uint32_t completion_request_flags_t;
 
-<<<<<<< HEAD
 // Flags describing the argument to an option
 enum {
     // Default behavior is to use whatever the completion says
@@ -130,69 +129,12 @@
 };
 typedef uint32_t complete_argument_flags_t;
 
-/**
-
-  Add a completion.
-
-  All supplied values are copied, they should be freed by or otherwise
-  disposed by the caller.
-
-  Examples:
-
-  The command 'gcc -o' requires that a file follows it, so the
-  NO_COMMON option is suitable. This can be done using the following
-  line:
-
-  complete -c gcc -s o -r
-
-  The command 'grep -d' required that one of the strings 'read',
-  'skip' or 'recurse' is used. As such, it is suitable to specify that
-  a completion requires one of them. This can be done using the
-  following line:
-
-  complete -c grep -s d -x -a "read skip recurse"
-
-
-  \param cmd Command to complete.
-  \param cmd_type If cmd_type is PATH, cmd will be interpreted as the absolute
-      path of the program (optionally containing wildcards), otherwise it
-      will be interpreted as the command name.
-  \param short_opt The single character name of an option. (-a is a short option,
-      --all and  -funroll are long options)
-  \param long_opt The multi character name of an option. (-a is a short option,
-      --all and  -funroll are long options)
-  \param long_mode Whether to use old style, single dash long options.
-  \param result_mode Whether to search further completions when this
-      completion has been succesfully matched. If result_mode is SHARED,
-      any other completions may also be used. If result_mode is NO_FILES,
-      file completion should not be used, but other completions may be
-      used. If result_mode is NO_COMMON, on option may follow it - only a
-      parameter. If result_mode is EXCLUSIVE, no option may follow it, and
-      file completion is not performed.
-  \param comp A space separated list of completions which may contain subshells.
-  \param desc A description of the completion.
-  \param condition a command to be run to check it this completion should be used.
-      If \c condition is empty, the completion is always used.
-  \param flags A set of completion flags
-*/
-=======
->>>>>>> a8ce6e98
 enum complete_option_type_t {
     option_type_args_only,    // no option
     option_type_short,        // -x
     option_type_single_long,  // -foo
     option_type_double_long   // --foo
 };
-<<<<<<< HEAD
-void complete_add(const wchar_t *cmd, bool cmd_is_path, const wcstring &option,
-                  complete_option_type_t option_type, complete_argument_flags_t argument_flags,
-                  const wchar_t *condition, const wchar_t *comp, const wchar_t *desc, int flags);
-/**
-  Sets whether the completion list for this command is complete. If
-  true, any options not matching one of the provided options will be
-  flagged as an error by syntax highlighting.
-*/
-=======
 
 /// Add a completion.
 ///
@@ -218,7 +160,7 @@
 /// \param option The name of an option.
 /// \param option_type The type of option: can be option_type_short (-x),
 ///        option_type_single_long (-foo), option_type_double_long (--bar).
-/// \param result_mode Whether to search further completions when this completion has been
+/// \param argument_flags Nature of the arguments accepted by the option
 /// succesfully matched. If result_mode is SHARED, any other completions may also be used. If
 /// result_mode is NO_FILES, file completion should not be used, but other completions may be used.
 /// If result_mode is NO_COMMON, on option may follow it - only a parameter. If result_mode is
@@ -229,14 +171,12 @@
 /// is empty, the completion is always used.
 /// \param flags A set of completion flags
 void complete_add(const wchar_t *cmd, bool cmd_is_path, const wcstring &option,
-                  complete_option_type_t option_type, int result_mode, const wchar_t *condition,
-                  const wchar_t *comp, const wchar_t *desc, int flags);
-
+                  complete_option_type_t option_type, complete_argument_flags_t argument_flags,
+                  const wchar_t *condition, const wchar_t *comp, const wchar_t *desc, int flags);
 
 
 /// Sets whether the completion list for this command is complete. If true, any options not matching
 /// one of the provided options will be flagged as an error by syntax highlighting.
->>>>>>> a8ce6e98
 void complete_set_authoritative(const wchar_t *cmd, bool cmd_type, bool authoritative);
 
 /**
