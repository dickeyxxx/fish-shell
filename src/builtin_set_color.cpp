--- conflicted
+++ resolved
@@ -24,6 +24,7 @@
 #include "builtin.h"
 #include "color.h"
 #include "common.h"
+#include "docopt_registration.h"
 #include "io.h"
 #include "output.h"
 #include "proc.h"
@@ -49,11 +50,10 @@
     return 0;
 }
 
-<<<<<<< HEAD
 /**
    set_color builtin
 */
-static const wchar_t * const g_set_color_usage =
+extern const wchar_t * const g_set_color_usage =
     L"Usage:\n"
     L"       set_color [options] [<color>...]\n"
     L"\n"
@@ -65,7 +65,7 @@
     L"       -h, --help  displays a help message and exits.\n"
 ;
 
-static int builtin_set_color(parser_t &parser, io_streams_t &streams, wchar_t **argv){
+int builtin_set_color(parser_t &parser, io_streams_t &streams, wchar_t **argv){
     /* Some code passes variables to set_color that don't exist, like $fish_user_whatever. As a hack, quietly return failure. */
     if (argv[1] == NULL)
     {
@@ -100,111 +100,27 @@
         if (fg.is_none())
         {
             streams.err.append_format(_(L"%ls: Unknown color '%ls'\n"), argv[0], fgcolor_strs.at(i).c_str());
-=======
-/// set_color builtin.
-int builtin_set_color(parser_t &parser, io_streams_t &streams, wchar_t **argv) {
-    wgetopter_t w;
-    // Variables used for parsing the argument list.
-    const struct woption long_options[] = {{L"background", required_argument, 0, 'b'},
-                                           {L"help", no_argument, 0, 'h'},
-                                           {L"bold", no_argument, 0, 'o'},
-                                           {L"underline", no_argument, 0, 'u'},
-                                           {L"version", no_argument, 0, 'v'},
-                                           {L"print-colors", no_argument, 0, 'c'},
-                                           {0, 0, 0, 0}};
-
-    const wchar_t *short_options = L"b:hvocu";
-
-    int argc = builtin_count_args(argv);
-
-    // Some code passes variables to set_color that don't exist, like $fish_user_whatever. As a
-    // hack, quietly return failure.
-    if (argc <= 1) {
-        return EXIT_FAILURE;
-    }
-
-    const wchar_t *bgcolor = NULL;
-    bool bold = false, underline = false;
-    int errret;
-
-    // Parse options to obtain the requested operation and the modifiers.
-    w.woptind = 0;
-    while (1) {
-        int c = w.wgetopt_long(argc, argv, short_options, long_options, 0);
-
-        if (c == -1) {
-            break;
-        }
-
-        switch (c) {
-            case 0: {
-                break;
-            }
-            case 'b': {
-                bgcolor = w.woptarg;
-                break;
-            }
-            case 'h': {
-                builtin_print_help(parser, streams, argv[0], streams.out);
-                return STATUS_BUILTIN_OK;
-            }
-            case 'o': {
-                bold = true;
-                break;
-            }
-            case 'u': {
-                underline = true;
-                break;
-            }
-            case 'c': {
-                print_colors(streams);
-                return STATUS_BUILTIN_OK;
-            }
-            case '?': {
-                return STATUS_BUILTIN_ERROR;
-            }
-        }
-    }
-
-    // Remaining arguments are foreground color.
-    std::vector<rgb_color_t> fgcolors;
-    for (; w.woptind < argc; w.woptind++) {
-        rgb_color_t fg = rgb_color_t(argv[w.woptind]);
-        if (fg.is_none()) {
-            streams.err.append_format(_(L"%ls: Unknown color '%ls'\n"), argv[0], argv[w.woptind]);
->>>>>>> 35a42381
             return STATUS_BUILTIN_ERROR;
         }
         fgcolors.push_back(fg);
     }
 
-<<<<<<< HEAD
     if (fgcolors.empty() && bgcolor_str == NULL && !bold && !underline)
     {
         streams.err.append_format(_(L"%ls: Expected an argument\n"),
                       argv[0]);
-=======
-    if (fgcolors.empty() && bgcolor == NULL && !bold && !underline) {
-        streams.err.append_format(_(L"%ls: Expected an argument\n"), argv[0]);
->>>>>>> 35a42381
         return STATUS_BUILTIN_ERROR;
     }
-
+    
     // #1323: We may have multiple foreground colors. Choose the best one. If we had no foreground
     // color, we'll get none(); if we have at least one we expect not-none.
     const rgb_color_t fg = best_color(fgcolors, output_get_color_support());
     assert(fgcolors.empty() || !fg.is_none());
 
-<<<<<<< HEAD
     const rgb_color_t bg = rgb_color_t(bgcolor_str ? bgcolor_str : L"");
     if (bgcolor_str && bg.is_none())
     {
         streams.err.append_format(_(L"%ls: Unknown color '%ls'\n"), argv[0], bgcolor_str);
-=======
-    const rgb_color_t bg = rgb_color_t(bgcolor ? bgcolor : L"");
-    if (bgcolor && bg.is_none()) {
-        streams.err.append_format(_(L"%ls: Unknown color '%ls'\n"), argv[0], bgcolor);
->>>>>>> 35a42381
         return STATUS_BUILTIN_ERROR;
     }
 
@@ -221,7 +137,7 @@
     }
 
     // Save old output function so we can restore it.
-    int (*const saved_writer_func)(char) = output_get_writer();
+    int (* const saved_writer_func)(char) = output_get_writer();
 
     // Set our output function, which writes to a std::string.
     builtin_set_color_output.clear();
@@ -235,15 +151,10 @@
         if (enter_underline_mode) writembs(enter_underline_mode);
     }
 
-<<<<<<< HEAD
     if (bgcolor_str != NULL)
     {
         if (bg.is_normal())
         {
-=======
-    if (bgcolor != NULL) {
-        if (bg.is_normal()) {
->>>>>>> 35a42381
             write_color(rgb_color_t::black(), false /* not is_fg */);
             writembs(tparm(exit_attribute_mode));
         }
@@ -258,15 +169,10 @@
         }
     }
 
-<<<<<<< HEAD
     if (bgcolor_str != NULL)
     {
         if (! bg.is_normal() && ! bg.is_reset())
         {
-=======
-    if (bgcolor != NULL) {
-        if (!bg.is_normal() && !bg.is_reset()) {
->>>>>>> 35a42381
             write_color(bg, false /* not is_fg */);
         }
     }
