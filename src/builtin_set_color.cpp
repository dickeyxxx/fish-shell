--- conflicted
+++ resolved
@@ -62,7 +62,6 @@
 /**
    set_color builtin
 */
-<<<<<<< HEAD
 static const wchar_t * const g_set_color_usage =
     L"Usage:\n"
     L"       set_color [options] [<color>...]\n"
@@ -75,11 +74,7 @@
     L"       -h, --help  displays a help message and exits.\n"
 ;
 
-static int builtin_set_color(parser_t &parser, wchar_t **argv)
-=======
-static int builtin_set_color(parser_t &parser, io_streams_t &streams, wchar_t **argv)
->>>>>>> 9badc2dc
-{
+static int builtin_set_color(parser_t &parser, io_streams_t &streams, wchar_t **argv){
     /* Some code passes variables to set_color that don't exist, like $fish_user_whatever. As a hack, quietly return failure. */
     if (argv[1] == NULL)
     {
@@ -88,52 +83,15 @@
 
     docopt_arguments_t args;
     int status;
-    if (! parse_argv_or_show_help(parser, argv, &args, &status))
-    {
-<<<<<<< HEAD
+    if (! parse_argv_or_show_help(parser, argv, &args, &status, streams))
+    {
         return status;
-=======
-        int c = w.wgetopt_long(argc, argv, short_options, long_options, 0);
-
-        if (c == -1)
-        {
-            break;
-        }
-
-        switch (c)
-        {
-            case 0:
-                break;
-
-            case 'b':
-                bgcolor = w.woptarg;
-                break;
-
-            case 'h':
-                builtin_print_help(parser, streams, argv[0], streams.out);
-                return STATUS_BUILTIN_OK;
-
-            case 'o':
-                bold = true;
-                break;
-
-            case 'u':
-                underline = true;
-                break;
-
-            case 'c':
-                print_colors(streams);
-                return STATUS_BUILTIN_OK;
-
-            case '?':
-                return STATUS_BUILTIN_ERROR;
-        }
->>>>>>> 9badc2dc
+
     }
     
     if (args.has(L"--print_colors"))
     {
-        print_colors();
+        print_colors(streams);
         return STATUS_BUILTIN_OK;
     }
     
@@ -150,11 +108,7 @@
         rgb_color_t fg = rgb_color_t(fgcolor_strs.at(i));
         if (fg.is_none() || fg.is_ignore())
         {
-<<<<<<< HEAD
-            append_format(stderr_buffer, _(L"%ls: Unknown color '%ls'\n"), argv[0], fgcolor_strs.at(i).c_str());
-=======
-            streams.err.append_format(_(L"%ls: Unknown color '%ls'\n"), argv[0], argv[w.woptind]);
->>>>>>> 9badc2dc
+            streams.err.append_format(_(L"%ls: Unknown color '%ls'\n"), argv[0], fgcolor_strs.at(i).c_str());
             return STATUS_BUILTIN_ERROR;
         }
         fgcolors.push_back(fg);
@@ -175,11 +129,7 @@
     const rgb_color_t bg = rgb_color_t(bgcolor_str ? bgcolor_str : L"");
     if (bgcolor_str && (bg.is_none() || bg.is_ignore()))
     {
-<<<<<<< HEAD
-        append_format(stderr_buffer, _(L"%ls: Unknown color '%ls'\n"), argv[0], bgcolor_str);
-=======
-        streams.err.append_format(_(L"%ls: Unknown color '%ls'\n"), argv[0], bgcolor);
->>>>>>> 9badc2dc
+        streams.err.append_format(_(L"%ls: Unknown color '%ls'\n"), argv[0], bgcolor_str);
         return STATUS_BUILTIN_ERROR;
     }
 
