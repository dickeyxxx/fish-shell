/** \file builtin_set_color.cpp Functions defining the set_color builtin

Functions used for implementing the set_color builtin.

*/
#include "config.h"

#include "builtin.h"
#include "color.h"
#include "output.h"

#if HAVE_NCURSES_H
#include <ncurses.h>
#elif HAVE_NCURSES_CURSES_H
#include <ncurses/curses.h>
#else
#include <curses.h>
#endif

#if HAVE_TERM_H
#include <term.h>
#elif HAVE_NCURSES_TERM_H
#include <ncurses/term.h>
#endif


/**
   Error message for invalid path operations
*/
#define BUILTIN_SET_PATH_ERROR L"%ls: Warning: path component %ls may not be valid in %ls.\n"

/**
   Hint for invalid path operation with a colon
*/
#define BUILTIN_SET_PATH_HINT L"%ls: Did you mean 'set %ls $%ls %ls'?\n"

/**
   Error for mismatch between index count and elements
*/
#define BUILTIN_SET_ARG_COUNT L"%ls: The number of variable indexes does not match the number of values\n"

static void print_colors(io_streams_t &streams)
{
    const wcstring_list_t result = rgb_color_t::named_color_names();
    size_t i;
    for (i=0; i < result.size(); i++)
    {
        streams.out.append(result.at(i));
        streams.out.push_back(L'\n');
    }
}

/* function we set as the output writer */
static std::string builtin_set_color_output;
static int set_color_builtin_outputter(char c)
{
    ASSERT_IS_MAIN_THREAD();
    builtin_set_color_output.push_back(c);
    return 0;
}

/**
   set_color builtin
*/
static const wchar_t * const g_set_color_usage =
    L"Usage:\n"
    L"       set_color [options] [<color>...]\n"
    L"\n"
    L"Options:\n"
    L"       -b <bgcolor>, --background <bgcolor>  sets the background color.\n"
    L"       -c, --print_colors  prints a list of all valid color names.\n"
    L"       -o, --bold  sets bold or extra bright mode.\n"
    L"       -u, --underline  sets underlined mode.\n"
    L"       -h, --help  displays a help message and exits.\n"
;

static int builtin_set_color(parser_t &parser, io_streams_t &streams, wchar_t **argv){
    /* Some code passes variables to set_color that don't exist, like $fish_user_whatever. As a hack, quietly return failure. */
    if (argv[1] == NULL)
    {
        return EXIT_FAILURE;
    }

    docopt_arguments_t args;
    int status;
    if (! parse_argv_or_show_help(parser, argv, &args, &status, streams))
    {
        return status;

    }
    
    if (args.has(L"--print_colors"))
    {
        print_colors(streams);
        return STATUS_BUILTIN_OK;
    }
    
    wcstring_list_t fgcolor_strs = args.get_list(L"<color>");
    const wchar_t *bgcolor_str = args.get_or_null(L"<bgcolor>");
    bool bold = args.has(L"--bold");
    bool underline = args.has(L"--underline");
    int errret = -1;
    
    /* Remaining arguments are foreground color */
    std::vector<rgb_color_t> fgcolors;
    for (size_t i=0; i < fgcolor_strs.size(); i++)
    {
<<<<<<< HEAD
        rgb_color_t fg = rgb_color_t(fgcolor_strs.at(i));
        if (fg.is_none() || fg.is_ignore())
=======
        rgb_color_t fg = rgb_color_t(argv[w.woptind]);
        if (fg.is_none())
>>>>>>> 22ca868a
        {
            streams.err.append_format(_(L"%ls: Unknown color '%ls'\n"), argv[0], fgcolor_strs.at(i).c_str());
            return STATUS_BUILTIN_ERROR;
        }
        fgcolors.push_back(fg);
    }

    if (fgcolors.empty() && bgcolor_str == NULL && !bold && !underline)
    {
        streams.err.append_format(_(L"%ls: Expected an argument\n"),
                      argv[0]);
        return STATUS_BUILTIN_ERROR;
    }
    
    // #1323: We may have multiple foreground colors. Choose the best one.
    // If we had no foreground coor, we'll get none(); if we have at least one we expect not-none
    const rgb_color_t fg = best_color(fgcolors, output_get_color_support());
    assert(fgcolors.empty() || !fg.is_none());

<<<<<<< HEAD
    const rgb_color_t bg = rgb_color_t(bgcolor_str ? bgcolor_str : L"");
    if (bgcolor_str && (bg.is_none() || bg.is_ignore()))
=======
    const rgb_color_t bg = rgb_color_t(bgcolor ? bgcolor : L"");
    if (bgcolor && bg.is_none())
>>>>>>> 22ca868a
    {
        streams.err.append_format(_(L"%ls: Unknown color '%ls'\n"), argv[0], bgcolor_str);
        return STATUS_BUILTIN_ERROR;
    }

    /* Make sure that the term exists */
    if (cur_term == NULL && setupterm(0, STDOUT_FILENO, &errret) == ERR)
    {
        streams.err.append_format(_(L"%ls: Could not set up terminal\n"), argv[0]);
        return STATUS_BUILTIN_ERROR;
    }

    /*
       Test if we have at least basic support for setting fonts, colors
       and related bits - otherwise just give up...
    */
    if (! exit_attribute_mode)
    {
        return STATUS_BUILTIN_ERROR;
    }

    /* Save old output function so we can restore it */
    int (* const saved_writer_func)(char) = output_get_writer();

    /* Set our output function, which writes to a std::string */
    builtin_set_color_output.clear();
    output_set_writer(set_color_builtin_outputter);

    if (bold)
    {
        if (enter_bold_mode)
            writembs(tparm(enter_bold_mode));
    }

    if (underline)
    {
        if (enter_underline_mode)
            writembs(enter_underline_mode);
    }

    if (bgcolor_str != NULL)
    {
        if (bg.is_normal())
        {
            write_color(rgb_color_t::black(), false /* not is_fg */);
            writembs(tparm(exit_attribute_mode));
        }
    }

    if (! fg.is_none())
    {
        if (fg.is_normal() || fg.is_reset())
        {
            write_color(rgb_color_t::black(), true /* is_fg */);
            writembs(tparm(exit_attribute_mode));
        }
        else
        {
            write_color(fg, true /* is_fg */);
        }
    }

    if (bgcolor_str != NULL)
    {
        if (! bg.is_normal() && ! bg.is_reset())
        {
            write_color(bg, false /* not is_fg */);
        }
    }

    /* Restore saved writer function */
    output_set_writer(saved_writer_func);

    /* Output the collected string */
    streams.out.append(str2wcstring(builtin_set_color_output));
    builtin_set_color_output.clear();

    return status;
}
<|MERGE_RESOLUTION|>--- conflicted
+++ resolved
@@ -105,13 +105,8 @@
     std::vector<rgb_color_t> fgcolors;
     for (size_t i=0; i < fgcolor_strs.size(); i++)
     {
-<<<<<<< HEAD
         rgb_color_t fg = rgb_color_t(fgcolor_strs.at(i));
-        if (fg.is_none() || fg.is_ignore())
-=======
-        rgb_color_t fg = rgb_color_t(argv[w.woptind]);
         if (fg.is_none())
->>>>>>> 22ca868a
         {
             streams.err.append_format(_(L"%ls: Unknown color '%ls'\n"), argv[0], fgcolor_strs.at(i).c_str());
             return STATUS_BUILTIN_ERROR;
@@ -131,13 +126,8 @@
     const rgb_color_t fg = best_color(fgcolors, output_get_color_support());
     assert(fgcolors.empty() || !fg.is_none());
 
-<<<<<<< HEAD
     const rgb_color_t bg = rgb_color_t(bgcolor_str ? bgcolor_str : L"");
-    if (bgcolor_str && (bg.is_none() || bg.is_ignore()))
-=======
-    const rgb_color_t bg = rgb_color_t(bgcolor ? bgcolor : L"");
-    if (bgcolor && bg.is_none())
->>>>>>> 22ca868a
+    if (bgcolor_str && bg.is_none())
     {
         streams.err.append_format(_(L"%ls: Unknown color '%ls'\n"), argv[0], bgcolor_str);
         return STATUS_BUILTIN_ERROR;
