// Functions for reading a character of input from stdin, using the inputrc information for key
// bindings.
#ifndef FISH_INPUT_H
#define FISH_INPUT_H

#include <stdbool.h>
#include <stddef.h>
#include <vector>

#include "common.h"
#include "env.h"

#define DEFAULT_BIND_MODE L"default"
#define FISH_BIND_MODE_VAR L"fish_bind_mode"

wcstring describe_char(wint_t c);

/// Initialize the terminal by calling setupterm, and set up arrays used by readch to detect escape
/// sequences for special keys.
///
/// Before calling input_init, terminfo is not initialized and MUST not be used.
int input_init();

/// free up memory used by terminal functions.
void input_destroy();

/// Read a character from fd 0. Try to convert some escape sequences into character constants, but
/// do not permanently block the escape character.
///
/// This is performed in the same way vim does it, i.e. if an escape character is read, wait for
/// more input for a short time (a few milliseconds). If more input is avaialable, it is assumed to
/// be an escape sequence for a special character (such as an arrow key), and readch attempts to
/// parse it. If no more input follows after the escape key, it is assumed to be an actual escape
/// key press, and is returned as such.
///
/// The argument determines whether fish commands are allowed to be run as bindings. If false, when
/// a character is encountered that would invoke a fish command, it is unread and R_NULL is
/// returned.
wint_t input_readch(bool allow_commands = true);

/// Enqueue a character or a readline function to the queue of unread characters that input_readch
/// will return before actually reading from fd 0.
void input_queue_ch(wint_t ch);

/// Add a key mapping from the specified sequence to the specified command.
///
/// \param sequence the sequence to bind
/// \param command an input function that will be run whenever the key sequence occurs
void input_mapping_add(const wchar_t *sequence, const wchar_t *command,
                       const wchar_t *mode = DEFAULT_BIND_MODE,
                       const wchar_t *new_mode = DEFAULT_BIND_MODE);

<<<<<<< HEAD
void input_mapping_add(const wchar_t *sequence, const wcstring_list_t &commands,
                       const wchar_t *mode = DEFAULT_BIND_MODE, const wchar_t *new_mode = DEFAULT_BIND_MODE);
=======
void input_mapping_add(const wchar_t *sequence, const wchar_t *const *commands, size_t commands_len,
                       const wchar_t *mode = DEFAULT_BIND_MODE,
                       const wchar_t *new_mode = DEFAULT_BIND_MODE);
>>>>>>> 35a42381

struct input_mapping_name_t {
    wcstring seq;
    wcstring mode;
};

/// Returns all mapping names and modes.
std::vector<input_mapping_name_t> input_mapping_get_names();

/// Erase binding for specified key sequence.
bool input_mapping_erase(const wcstring &sequence, const wcstring &mode = DEFAULT_BIND_MODE);

/// Gets the command bound to the specified key sequence in the specified mode. Returns true if it
/// exists, false if not.
bool input_mapping_get(const wcstring &sequence, const wcstring &mode, wcstring_list_t *out_cmds,
                       wcstring *out_new_mode);

/// Return the current bind mode.
wcstring input_get_bind_mode();

/// Set the current bind mode.
void input_set_bind_mode(const wcstring &bind_mode);

wchar_t input_function_pop_arg();

/// Sets the return status of the most recently executed input function.
void input_function_set_status(bool status);

/// Return the sequence for the terminfo variable of the specified name.
///
/// If no terminfo variable of the specified name could be found, return false and set errno to
/// ENOENT. If the terminfo variable does not have a value, return false and set errno to EILSEQ.
bool input_terminfo_get_sequence(const wchar_t *name, wcstring *out_seq);

/// Return the name of the terminfo variable with the specified sequence, in out_name. Returns true
/// if found, false if not found.
bool input_terminfo_get_name(const wcstring &seq, wcstring *out_name);

/// Return a list of all known terminfo names.
wcstring_list_t input_terminfo_get_names(bool skip_null);

/// Returns the input function code for the given input function name.
#define INPUT_CODE_NONE (wchar_t(-1))
wchar_t input_function_get_code(const wcstring &name);

/// Returns a list of all existing input function names.
wcstring_list_t input_function_get_names(void);

/// Updates our idea of whether we support term256 and term24bit.
void update_fish_color_support();

#endif<|MERGE_RESOLUTION|>--- conflicted
+++ resolved
@@ -50,14 +50,9 @@
                        const wchar_t *mode = DEFAULT_BIND_MODE,
                        const wchar_t *new_mode = DEFAULT_BIND_MODE);
 
-<<<<<<< HEAD
 void input_mapping_add(const wchar_t *sequence, const wcstring_list_t &commands,
-                       const wchar_t *mode = DEFAULT_BIND_MODE, const wchar_t *new_mode = DEFAULT_BIND_MODE);
-=======
-void input_mapping_add(const wchar_t *sequence, const wchar_t *const *commands, size_t commands_len,
                        const wchar_t *mode = DEFAULT_BIND_MODE,
                        const wchar_t *new_mode = DEFAULT_BIND_MODE);
->>>>>>> 35a42381
 
 struct input_mapping_name_t {
     wcstring seq;
