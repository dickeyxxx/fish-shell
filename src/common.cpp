--- conflicted
+++ resolved
@@ -54,7 +54,7 @@
 
 const wchar_t *program_name;
 
-int debug_level = 1;
+int debug_level=1;
 
 /// This struct maintains the current state of the terminal size. It is updated on demand after
 /// receiving a SIGWINCH. Do not touch this struct directly, it's managed with a rwlock. Use
@@ -80,11 +80,11 @@
 }
 
 int fgetws2(wcstring *s, FILE *f) {
-    int i = 0;
+    int i=0;
     wint_t c;
 
     while (1) {
-        errno = 0;
+        errno=0;
 
         c = fgetwc(f);
         if (errno == EILSEQ || errno == EINTR) {
@@ -106,9 +106,9 @@
                 i++;
                 s->push_back((wchar_t)c);
                 break;
-            }
-        }
-    }
+        }
+    }
+}
 }
 
 /// Converts the narrow character string \c in into its wide equivalent, and return it.
@@ -125,7 +125,7 @@
     result.reserve(in_len);
     size_t in_pos = 0;
 
-    if (MB_CUR_MAX == 1)  // single-byte locale, all values are legal
+    if (MB_CUR_MAX == 1) // single-byte locale, all values are legal
     {
         while (in_pos < in_len) {
             result.push_back((unsigned char)in[in_pos]);
@@ -137,7 +137,7 @@
     mbstate_t state = {};
     while (in_pos < in_len) {
         wchar_t wc = 0;
-        size_t ret = mbrtowc(&wc, &in[in_pos], in_len - in_pos, &state);
+        size_t ret = mbrtowc(&wc, &in[in_pos], in_len-in_pos, &state);
 
         // Determine whether to encode this characters with our crazy scheme.
         bool use_encode_direct = false;
@@ -186,7 +186,7 @@
 
 char *wcs2str(const wchar_t *in) {
     if (!in) return NULL;
-    size_t desired_size = MAX_UTF8_BYTES * wcslen(in) + 1;
+    size_t desired_size = MAX_UTF8_BYTES*wcslen(in)+1;
     char local_buff[512];
     if (desired_size <= sizeof local_buff / sizeof *local_buff) {
         // Convert into local buff, then use strdup() so we don't waste malloc'd space.
@@ -202,7 +202,7 @@
 
     } else {
         // Here we probably allocate a buffer probably much larger than necessary.
-        char *out = (char *)malloc(MAX_UTF8_BYTES * wcslen(in) + 1);
+        char *out = (char *)malloc(MAX_UTF8_BYTES*wcslen(in)+1);
         if (!out) {
             DIE_MEM();
         }
@@ -266,7 +266,7 @@
         if (in[in_pos] == INTERNAL_SEPARATOR) {
             // Do nothing.
         } else if (in[in_pos] >= ENCODE_DIRECT_BASE && in[in_pos] < ENCODE_DIRECT_BASE + 256) {
-            out[out_pos++] = in[in_pos] - ENCODE_DIRECT_BASE;
+            out[out_pos++] = in[in_pos]- ENCODE_DIRECT_BASE;
         } else if (MB_CUR_MAX == 1)  // single-byte locale (C/POSIX/ISO-8859)
         {
             // If `wc` contains a wide character we emit a question-mark.
@@ -309,7 +309,7 @@
     // larger than max_size, at which point it will conclude that the error was probably due to a
     // badly formated string option, and return an error. Make sure to null terminate string before
     // that, though.
-    const size_t max_size = (128 * 1024 * 1024);
+    const size_t max_size = (128*1024*1024);
     wchar_t static_buff[256];
     size_t size = 0;
     wchar_t *buff = NULL;
@@ -448,7 +448,7 @@
         // libc++ has an unfortunate implementation of operator== that unconditonally wcslen's the
         // wchar_t* parameter, so prefer wcscmp directly.
         if (!wcscmp(needle_cstr, arg)) {
-            res = 1;
+            res=1;
             break;
         }
     }
@@ -469,7 +469,7 @@
 }
 
 ssize_t write_loop(int fd, const char *buff, size_t count) {
-    size_t out_cum = 0;
+    size_t out_cum=0;
     while (out_cum < count) {
         ssize_t out = write(fd, &buff[out_cum], count - out_cum);
         if (out < 0) {
@@ -632,8 +632,6 @@
     }
 }
 
-<<<<<<< HEAD
-
 void format_ullong_safe(wchar_t buff[64], unsigned long long val)
 {
     if (val == 0)
@@ -662,11 +660,7 @@
     }
 }
 
-void narrow_string_safe(char buff[64], const wchar_t *s)
-{
-=======
 void narrow_string_safe(char buff[64], const wchar_t *s) {
->>>>>>> 35a42381
     size_t idx = 0;
     for (size_t widx = 0; s[widx] != L'\0'; widx++) {
         wchar_t c = s[widx];
@@ -691,7 +685,7 @@
         while (1) {
             int overflow = 0;
 
-            int tok_width = 0;
+            int tok_width=0;
 
             // Tokenize on whitespace, and also calculate the width of the token.
             while (*pos && (!wcschr(L" \n\r\t", *pos))) {
@@ -708,24 +702,24 @@
 
             // If token is zero character long, we don't do anything.
             if (pos == start) {
-                start = pos = pos + 1;
+                start = pos = pos+1;
             } else if (overflow) {
                 // In case of overflow, we print a newline, except if we already are at position 0.
-                wchar_t *token = wcsndup(start, pos - start);
+                wchar_t *token = wcsndup(start, pos-start);
                 if (line_width != 0) buff.push_back(L'\n');
                 buff.append(format_string(L"%ls-\n", token));
                 free(token);
-                line_width = 0;
+                line_width=0;
             } else {
                 // Print the token.
-                wchar_t *token = wcsndup(start, pos - start);
+                wchar_t *token = wcsndup(start, pos-start);
                 if ((line_width + (line_width != 0 ? 1 : 0) + tok_width) > screen_width) {
                     buff.push_back(L'\n');
-                    line_width = 0;
-                }
-                buff.append(format_string(L"%ls%ls", line_width ? L" " : L"", token));
+                    line_width=0;
+                }
+                buff.append(format_string(L"%ls%ls", line_width?L" ":L"", token));
                 free(token);
-                line_width += (line_width != 0 ? 1 : 0) + tok_width;
+                line_width += (line_width!=0?1:0) + tok_width;
             }
 
             // Break on end of string.
@@ -733,7 +727,7 @@
                 break;
             }
 
-            start = pos;
+            start=pos;
         }
     } else {
         buff.append(msg);
@@ -749,11 +743,11 @@
 
     const wchar_t *in = orig_in;
     bool escape_all = !!(flags & ESCAPE_ALL);
-    bool no_quoted = !!(flags & ESCAPE_NO_QUOTED);
+    bool no_quoted  = !!(flags & ESCAPE_NO_QUOTED);
     bool no_tilde = !!(flags & ESCAPE_NO_TILDE);
 
-    int need_escape = 0;
-    int need_complex_escape = 0;
+    int need_escape=0;
+    int need_complex_escape=0;
 
     // Avoid dereferencing all over the place.
     wcstring &out = *out_str;
@@ -771,12 +765,12 @@
             out += L'\\';
             out += L'X';
 
-            tmp = val / 16;
-            out += tmp > 9 ? L'a' + (tmp - 10) : L'0' + tmp;
-
-            tmp = val % 16;
-            out += tmp > 9 ? L'a' + (tmp - 10) : L'0' + tmp;
-            need_escape = need_complex_escape = 1;
+            tmp = val/16;
+            out += tmp > 9? L'a'+(tmp-10):L'0'+tmp;
+
+            tmp = val%16;
+            out += tmp > 9? L'a'+(tmp-10):L'0'+tmp;
+            need_escape=need_complex_escape=1;
 
         } else {
             wchar_t c = *in;
@@ -784,36 +778,36 @@
                 case L'\t': {
                     out += L'\\';
                     out += L't';
-                    need_escape = need_complex_escape = 1;
+                    need_escape=need_complex_escape=1;
                     break;
                 }
                 case L'\n': {
                     out += L'\\';
                     out += L'n';
-                    need_escape = need_complex_escape = 1;
+                    need_escape=need_complex_escape=1;
                     break;
                 }
                 case L'\b': {
                     out += L'\\';
                     out += L'b';
-                    need_escape = need_complex_escape = 1;
+                    need_escape=need_complex_escape=1;
                     break;
                 }
                 case L'\r': {
                     out += L'\\';
                     out += L'r';
-                    need_escape = need_complex_escape = 1;
+                    need_escape=need_complex_escape=1;
                     break;
                 }
                 case L'\x1b': {
                     out += L'\\';
                     out += L'e';
-                    need_escape = need_complex_escape = 1;
+                    need_escape=need_complex_escape=1;
                     break;
                 }
                 case L'\\':
                 case L'\'': {
-                    need_escape = need_complex_escape = 1;
+                    need_escape=need_complex_escape=1;
                     if (escape_all) out += L'\\';
                     out += *in;
                     break;
@@ -853,7 +847,7 @@
                 case L'%':
                 case L'~': {
                     if (!no_tilde || c != L'~') {
-                        need_escape = 1;
+                        need_escape=1;
                         if (escape_all) out += L'\\';
                     }
                     out += *in;
@@ -865,18 +859,18 @@
                         if (*in < 27 && *in > 0) {
                             out += L'\\';
                             out += L'c';
-                            out += L'a' + *in - 1;
-
-                            need_escape = need_complex_escape = 1;
+                            out += L'a' + *in -1;
+
+                            need_escape=need_complex_escape=1;
                             break;
                         }
 
-                        int tmp = (*in) % 16;
+                        int tmp = (*in)%16;
                         out += L'\\';
                         out += L'x';
-                        out += ((*in > 15) ? L'1' : L'0');
-                        out += tmp > 9 ? L'a' + (tmp - 10) : L'0' + tmp;
-                        need_escape = need_complex_escape = 1;
+                        out += ((*in>15)? L'1' : L'0');
+                        out += tmp > 9? L'a'+(tmp-10):L'0'+tmp;
+                        need_escape=need_complex_escape=1;
                     } else {
                         out += *in;
                     }
@@ -957,20 +951,20 @@
         case L'U':
         case L'x':
         case L'X': {
-            long long res = 0;
-            size_t chars = 2;
-            int base = 16;
+            long long res=0;
+            size_t chars=2;
+            int base=16;
             bool byte_literal = false;
             wchar_t max_val = ASCII_MAX;
 
             switch (c) {
                 case L'u': {
-                    chars = 4;
+                    chars=4;
                     max_val = UCS2_MAX;
                     break;
                 }
                 case L'U': {
-                    chars = 8;
+                    chars=8;
                     max_val = WCHAR_MAX;
 
                     // Don't exceed the largest Unicode code point - see #1107.
@@ -988,8 +982,8 @@
                     break;
                 }
                 default: {
-                    base = 8;
-                    chars = 3;
+                    base=8;
+                    chars=3;
                     // Note that in_pos currently is just after the first post-backslash character;
                     // we want to start our escape from there.
                     assert(in_pos > 0);
@@ -999,17 +993,17 @@
             }
 
             for (size_t i = 0; i < chars; i++) {
-                long d = convert_digit(input[in_pos], base);
+                long d = convert_digit(input[in_pos],base);
                 if (d < 0) {
                     break;
                 }
 
-                res = (res * base) + d;
+                res=(res*base)+d;
                 in_pos++;
             }
 
             if (res <= max_val) {
-                result_char_or_none = (wchar_t)((byte_literal ? ENCODE_DIRECT_BASE : 0) + res);
+                result_char_or_none = (wchar_t)((byte_literal ? ENCODE_DIRECT_BASE : 0)+res);
             } else {
                 errored = true;
             }
@@ -1030,9 +1024,9 @@
         case L'c': {
             const wchar_t sequence_char = input[in_pos++];
             if (sequence_char >= L'a' && sequence_char <= (L'a' + 32)) {
-                result_char_or_none = sequence_char - L'a' + 1;
+                result_char_or_none = sequence_char-L'a'+1;
             } else if (sequence_char >= L'A' && sequence_char <= (L'A' + 32)) {
-                result_char_or_none = sequence_char - L'A' + 1;
+                result_char_or_none = sequence_char-L'A'+1;
             } else {
                 errored = true;
             }
@@ -1227,8 +1221,8 @@
                         // Literal backslash that doesn't escape anything! Leave things alone; we'll
                         // append the backslash itself.
                         break;
-                    }
-                }
+                }
+            }
             } else if (c == L'\'') {
                 to_append_or_none = unescape_special ? INTERNAL_SEPARATOR : NOT_A_WCHAR;
                 mode = mode_unquoted;
@@ -1248,7 +1242,7 @@
                             } else {
                                 to_append_or_none = L'\0';
                             }
-                            break;
+                        break;
                         }
                         case '\\':
                         case L'$':
@@ -1293,7 +1287,7 @@
     if (!errored) {
         output_str->swap(result);
     }
-    return !errored;
+    return ! errored;
 }
 
 bool unescape_string_in_place(wcstring *str, unescape_flags_t escape_special) {
@@ -1358,7 +1352,7 @@
         }
         out.resize(out.size() + 1);
         out.back().assign(val, pos, next_pos - pos);
-        pos = next_pos + 1;  // skip the separator, or skip past the end
+        pos = next_pos + 1; //skip the separator, or skip past the end
     }
 }
 
@@ -1449,7 +1443,7 @@
         result.type = fuzzy_match_substring;
         assert(match_against.size() >= string.size());
         result.match_distance_first = match_against.size() - string.size();
-        result.match_distance_second = location;  // prefer earlier matches
+        result.match_distance_second = location; //prefer earlier matches
     } else if (limit_type >= fuzzy_match_subsequence_insertions_only &&
                subsequence_in_string(string, match_against)) {
         result.type = fuzzy_match_subsequence_insertions_only;
@@ -1460,7 +1454,7 @@
     return result;
 }
 
-template <typename T>
+template<typename T>
 static inline int compare_ints(T a, T b) {
     if (a < b) return -1;
     if (a == b) return 0;
@@ -1476,7 +1470,7 @@
     } else if (this->match_distance_second != rhs.match_distance_second) {
         return compare_ints(this->match_distance_second, rhs.match_distance_second);
     }
-    return 0;  // equal
+    return 0; //equal
 }
 
 bool list_contains_string(const wcstring_list_t &list, const wcstring &str) {
@@ -1507,12 +1501,12 @@
         }
     }
 
-    return ok ? 0 : -1;
+    return ok?0:-1;
 }
 
 __attribute__((noinline)) void bugreport() {
     debug(1, _(L"This is a bug. Break on bugreport to debug."
-               L"If you can reproduce it, please send a bug report to %s."),
+            L"If you can reproduce it, please send a bug report to %s."),
           PACKAGE_BUGREPORT);
 }
 
@@ -1531,11 +1525,11 @@
 
         for (i = 0; sz_name[i]; i++) {
             if (sz < (1024 * 1024) || !sz_name[i + 1]) {
-                long isz = ((long)sz) / 1024;
+                long isz = ((long)sz)/1024;
                 if (isz > 9)
                     result.append(format_string(L"%d%ls", isz, sz_name[i]));
                 else
-                    result.append(format_string(L"%.1f%ls", (double)sz / 1024, sz_name[i]));
+                    result.append(format_string(L"%.1f%ls", (double)sz/1024, sz_name[i]));
                 break;
             }
             sz /= 1024;
@@ -1570,7 +1564,7 @@
 
 void format_size_safe(char buff[128], unsigned long long sz) {
     const size_t buff_size = 128;
-    const size_t max_len = buff_size - 1;  // need to leave room for a null terminator
+    const size_t max_len = buff_size - 1; //need to leave room for a null terminator
     memset(buff, 0, buff_size);
     size_t idx = 0;
     const char *const sz_name[] = {"kB", "MB", "GB", "TB", "PB", "EB", "ZB", "YB", NULL};
@@ -1582,7 +1576,7 @@
     } else {
         for (size_t i = 0; sz_name[i]; i++) {
             if (sz < (1024 * 1024) || !sz_name[i + 1]) {
-                unsigned long long isz = sz / 1024;
+                unsigned long long isz = sz/1024;
                 if (isz > 9) {
                     append_ull(buff, isz, &idx, max_len);
                 } else {
@@ -1619,7 +1613,7 @@
         return nan("");
     }
 
-    return (double)tv.tv_sec + 0.000001 * tv.tv_usec;
+    return (double)tv.tv_sec + 0.000001*tv.tv_usec;
 }
 
 void exit_without_destructors(int code) { _exit(code); }
@@ -1646,7 +1640,7 @@
         path.append(component);
     } else {
         size_t path_len = path.size();
-        bool path_slash = path.at(path_len - 1) == L'/';
+        bool path_slash = path.at(path_len-1) == L'/';
         bool comp_slash = component.at(0) == L'/';
         if (!path_slash && !comp_slash) {
             // Need a slash
@@ -1661,8 +1655,8 @@
 
 extern "C" {
 __attribute__((noinline)) void debug_thread_error(void) {
-    while (1) sleep(9999999);
-}
+        while (1) sleep(9999999);
+    }
 }
 
 void set_main_thread() { main_thread_id = pthread_self(); }
@@ -1679,7 +1673,7 @@
 
 bool is_forked_child(void) {
     // Just bail if nobody's called setup_fork_guards, e.g. some of our tools.
-    if (!initial_pid) return false;
+    if (! initial_pid) return false;
 
     bool is_child_of_fork = (getpid() != initial_pid);
     if (is_child_of_fork) {
@@ -1740,7 +1734,7 @@
 }
 
 void assert_is_locked(void *vmutex, const char *who, const char *caller) {
-    pthread_mutex_t *mutex = static_cast<pthread_mutex_t *>(vmutex);
+    pthread_mutex_t *mutex = static_cast<pthread_mutex_t*>(vmutex);
     if (0 == pthread_mutex_trylock(mutex)) {
         fprintf(stderr,
                 "Warning: %s is not locked when it should be in '%s'. Break on debug_thread_error "
@@ -1752,15 +1746,15 @@
 }
 
 void scoped_lock::lock(void) {
-    assert(!locked);
-    assert(!is_forked_child());
+    assert(! locked);
+    assert(! is_forked_child());
     VOMIT_ON_FAILURE_NO_ERRNO(pthread_mutex_lock(lock_obj));
     locked = true;
 }
 
 void scoped_lock::unlock(void) {
     assert(locked);
-    assert(!is_forked_child());
+    assert(! is_forked_child());
     VOMIT_ON_FAILURE_NO_ERRNO(pthread_mutex_unlock(lock_obj));
     locked = false;
 }
@@ -1776,36 +1770,36 @@
 }
 
 void scoped_rwlock::lock(void) {
-    assert(!(locked || locked_shared));
-    assert(!is_forked_child());
+    assert(! (locked || locked_shared));
+    assert(! is_forked_child());
     VOMIT_ON_FAILURE_NO_ERRNO(pthread_rwlock_rdlock(rwlock_obj));
     locked = true;
 }
 
 void scoped_rwlock::unlock(void) {
     assert(locked);
-    assert(!is_forked_child());
+    assert(! is_forked_child());
     VOMIT_ON_FAILURE_NO_ERRNO(pthread_rwlock_unlock(rwlock_obj));
     locked = false;
 }
 
 void scoped_rwlock::lock_shared(void) {
-    assert(!(locked || locked_shared));
-    assert(!is_forked_child());
+    assert(! (locked || locked_shared));
+    assert(! is_forked_child());
     VOMIT_ON_FAILURE_NO_ERRNO(pthread_rwlock_wrlock(rwlock_obj));
     locked_shared = true;
 }
 
 void scoped_rwlock::unlock_shared(void) {
     assert(locked_shared);
-    assert(!is_forked_child());
+    assert(! is_forked_child());
     VOMIT_ON_FAILURE_NO_ERRNO(pthread_rwlock_unlock(rwlock_obj));
     locked_shared = false;
 }
 
 void scoped_rwlock::upgrade(void) {
     assert(locked_shared);
-    assert(!is_forked_child());
+    assert(! is_forked_child());
     VOMIT_ON_FAILURE_NO_ERRNO(pthread_rwlock_unlock(rwlock_obj));
     locked = false;
     VOMIT_ON_FAILURE_NO_ERRNO(pthread_rwlock_wrlock(rwlock_obj));
@@ -1878,7 +1872,7 @@
     // Now allocate their sum.
     unsigned char *base =
         static_cast<unsigned char *>(malloc(pointers_allocation_len + strings_allocation_len));
-    if (!base) return NULL;
+    if (! base) return NULL;
 
     // Divvy it up into the pointers and strings.
     CharType_t **pointers = reinterpret_cast<CharType_t **>(base);
@@ -1900,7 +1894,7 @@
     assert((unsigned char *)strings - base ==
            (std::ptrdiff_t)(pointers_allocation_len + strings_allocation_len));
 
-    return reinterpret_cast<CharType_t **>(base);
+    return reinterpret_cast<CharType_t**>(base);
 }
 
 wchar_t **make_null_terminated_array(const wcstring_list_t &lst) {
