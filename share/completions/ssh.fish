--- conflicted
+++ resolved
@@ -5,7 +5,6 @@
 __fish_complete_ssh ssh
 
 
-<<<<<<< HEAD
 complete --signature "
     Usage: ssh [<user> | <hostname>] [<command_to_run>] [options]
     Options: -a  Disables forwarding of the authentication agent
@@ -38,53 +37,12 @@
             echo (commandline -ct)|sed -ne 's/\(.*@\).*/\1/p'
             )(__fish_print_hostnames)
       
-      <user>            (__fish_print_users | sgrep -v '^_')@
+      <user>            (__fish_print_users | __fish_sgrep -v '^_')@
       <command_to_run>  (__fish_complete_subcommand --fcs-skip=2)
-      <bind_address>    (cat /proc/net/arp ^/dev/null| sgrep -v '^IP'|cut -d ' ' -f 1 ^/dev/null)
+      <bind_address>    (cat /proc/net/arp ^/dev/null| __fish_sgrep -v '^IP'|cut -d ' ' -f 1 ^/dev/null)
       <escape_char>     \^ none
 "
-=======
-(__fish_print_hostnames)
 
-(
-	#Prepend any username specified in the completion to the hostname
-	echo (commandline -ct)|sed -ne 's/\(.*@\).*/\1/p'
-)(__fish_print_hostnames)
-"
-
-complete -x -c ssh -d User -a "
-(__fish_print_users | __fish_sgrep -v '^_')@
-"
-complete -c ssh --description "Command to run" -x -a '(__fish_complete_subcommand --fcs-skip=2)'
-
-complete -c ssh -s a --description "Disables forwarding of the authentication agent"
-complete -c ssh -s A --description "Enables forwarding of the authentication agent"
-complete -x -c ssh -s b --description "Interface to transmit from" -a "
-(
-	cat /proc/net/arp ^/dev/null| __fish_sgrep -v '^IP'|cut -d ' ' -f 1 ^/dev/null
-)
-"
-
-complete -x -c ssh -s e --description "Escape character" -a "\^ none"
-complete -c ssh -s f --description "Go to background"
-complete -c ssh -s g --description "Allow remote host to connect to local forwarded ports"
-complete -c ssh -s I --description "Smartcard device"
-complete -c ssh -s k --description "Disable forwarding of Kerberos tickets"
-complete -c ssh -s l -x -a "(__fish_complete_users)" --description "User"
-complete -c ssh -s m --description "MAC algorithm"
-complete -c ssh -s n --description "Prevent reading from stdin"
-complete -c ssh -s N --description "Do not execute remote command"
-complete -c ssh -s p -x --description "Port"
-complete -c ssh -s q --description "Quiet mode"
-complete -c ssh -s s --description "Subsystem"
-complete -c ssh -s t --description "Force pseudo-tty allocation"
-complete -c ssh -s T --description "Disable pseudo-tty allocation"
-complete -c ssh -s x --description "Disable X11 forwarding"
-complete -c ssh -s X --description "Enable X11 forwarding"
-complete -c ssh -s L --description "Locally forwarded ports"
-complete -c ssh -s R --description "Remotely forwarded ports"
-complete -c ssh -s D --description "Dynamic port forwarding"
->>>>>>> 9badc2dc
 
 # Since ssh runs subcommands, it can accept any switches
 complete -c ssh -u