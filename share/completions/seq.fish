--- conflicted
+++ resolved
@@ -1,25 +1,23 @@
-<<<<<<< HEAD
+if seq --version ^ /dev/null > /dev/null #GNU
+
 complete --signature '
     Usage:   seq [options] [<first> [<incr>]] <last>
     Options:
-        -f <format>  Use printf style floating-point format
-        -s <string>  Use string to separate numbers
-        -t <string>  Use string to terminate sequence of numbers
-        -w           Equalize width with leading zeroes
-        --help       Display help
-        --version    Output version information
+        -f, --format <format>     Use printf style floating-point format
+        -s, --separator <string>  Use string to separate numbers
+        -w, --equal-width         Equalize width with leading zeroes
+        --help                    Display help
+        --version                 Output version information
 '
-=======
-if seq --version ^ /dev/null > /dev/null #GNU
-	complete -c seq -s f -l format -d 'Use printf style floating-point FORMAT'
-	complete -c seq -s s -l separator -d 'Use STRING to separate numbers'
-	complete -c seq -s w -l equal-width -d 'Equalize width with leading zeroes'
-	complete -c seq -l help -d 'Display this help'
-	complete -c seq -l version -d 'Output version information'
 else #OS X
-	complete -c seq -s f -d 'Use printf style floating-point FORMAT'
-	complete -c seq -s s -d 'Use STRING to separate numbers'
-	complete -c seq -s w -d 'Equalize width with leading zeroes'
-	complete -c seq -s t -d 'Use STRING to terminate sequence of numbers'
-end
->>>>>>> b41ec4ac
+
+complete --signature '
+    Usage:   seq [options] [<first> [<incr>]] <last>
+    Options:
+        -f <format>     Use printf style floating-point format
+        -s <string>     Use string to separate numbers
+		-t <string>     Use string to terminate the sequence
+        -w              Equalize width with leading zeroes
+        -h              Display help
+'
+end