--- conflicted
+++ resolved
@@ -21,7 +21,11 @@
 	# we have a word_phrase, and --show if we do not
 	if set -q word_phrase
 	
-<<<<<<< HEAD
+		# Convert from old "key=value" to new "key value" syntax
+		if string match -qr '^[^ ]+=' -- $mode_arg
+			set mode_arg (string replace "=" " " -- $mode_arg)
+		end
+	
 		# Bail out early if the exact abbr is already in
 		# This depends on the separator staying the same, but that's the common case (config.fish)
 		contains -- "$word_phrase" $fish_user_abbreviations; and return 0
@@ -30,40 +34,6 @@
 		set -l key $kv[1]
 		set -l value $kv[2]
 
-=======
-	# If run with no options, treat it like --add if we have an argument, or
-	# --show if we do not have an argument
-	if test -z "$mode"
-		if set -q argv[1]
-			set mode 'add'
-			set mode_arg "$argv"
-			set -e argv
-		else
-			set mode 'show'
-		end
-	end
-
-	# none of our modes want any excess arguments
-	if set -q argv[1]
-		printf ( _ "%s: Unexpected argument -- %s\n" ) abbr $argv[1] >&2
-		return 1
-	end
-
-	switch $mode
-	case 'add'
-		# Convert from old "key=value" to new "key value" syntax
-		if string match -qr '^[^ ]+=' -- $mode_arg
-			set mode_arg (string replace "=" " " -- $mode_arg)
-		end
-
-		# Bail out early if the exact abbr is already in
-		contains -- $mode_arg $fish_user_abbreviations; and return 0
-		set -l key
-		set -l value
-		set -l kv (__fish_abbr_split $mode_arg)
-		set key $kv[1]
-		set value $kv[2]
->>>>>>> 4f1c4e2d
 		# ensure the key contains at least one non-space character
 		if not string match -qr "\w" -- $key
 			printf ( _ "%s: abbreviation must have a non-empty key\n" ) abbr >&2
